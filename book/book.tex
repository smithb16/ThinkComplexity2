% LaTeX source for ``Think Complexity, 2nd edition''
% Copyright (c)  2016  Allen B. Downey.

% Permission is granted to copy, distribute, transmit and adapt
% this work under a Creative Commons
% Attribution-NonCommercial-ShareAlike 4.0 International (CC BY-NC-SA 4.0)
% https://creativecommons.org/licenses/by-nc-sa/4.0/

% If you are interested in distributing a commercial version of this
% work, please contact Allen Downey.

% The LaTeX source for this book is available from
% http://greenteapress.com/complexity


\documentclass[12pt]{book}

\title{Think Complexity}
\author{Allen B. Downey}

\newcommand{\thetitle}{Think Complexity}
\newcommand{\thesubtitle}{Exploring Complexity Science in Python}
\newcommand{\theauthors}{Allen B. Downey}
\newcommand{\theversion}{2.4}

%%%% Both LATEX and PLASTEX

\usepackage{graphicx}
\usepackage{hevea}
\usepackage{makeidx}
\usepackage{setspace}

\makeindex

% automatically index glossary terms
\newcommand{\term}[1]{%
\item[#1:]\index{#1}}

\usepackage{amsmath}
\usepackage{amsthm}

% format end of chapter excercises
\newtheoremstyle{exercise}
  {12pt}        % space above
  {12pt}        % space below
  {}            % body font
  {}            % indent amount
  {\bfseries}   % head font
  {}            % punctuation
  {12pt}        % head space
  {}            % custom head
\theoremstyle{exercise}
\newtheorem{exercise}{Exercise}[chapter]

\usepackage{afterpage}

\newcommand\blankpage{%
    \null
    \thispagestyle{empty}%
    \addtocounter{page}{-1}%
    \newpage}

\newif\ifplastex
\plastexfalse

%%%% PLASTEX ONLY
\ifplastex

\usepackage{localdef}

\usepackage{url}

\newcount\anchorcnt
\newcommand*{\Anchor}[1]{%
  \@bsphack%
    \Hy@GlobalStepCount\anchorcnt%
    \edef\@currentHref{anchor.\the\anchorcnt}%
    \Hy@raisedlink{\hyper@anchorstart{\@currentHref}\hyper@anchorend}%
    \M@gettitle{}\label{#1}%
    \@esphack%
}

% code listing environments:
% we don't need these for plastex because they get replaced
% by preprocess.py
%\newenvironment{code}{\begin{code}}{\end{code}}
%\newenvironment{stdout}{\begin{code}}{\end{code}}

% inline syntax formatting
\newcommand{\py}{\verb}%}

%%%% LATEX ONLY
\else

\input{latexonly}

\fi

%%%% END OF PREAMBLE
\begin{document}

\frontmatter

%%%% PLASTEX ONLY
\ifplastex

\maketitle

%%%% LATEX ONLY
\else

\begin{latexonly}

%-half title--------------------------------------------------
\thispagestyle{empty}

\begin{flushright}
\vspace*{2.0in}

\begin{spacing}{3}
{\huge \thetitle}
\end{spacing}

\vspace{0.25in}

Version \theversion

\vfill

\end{flushright}

%--verso------------------------------------------------------

\afterpage{\blankpage}

%\clearemptydoublepage
%\pagebreak
%\thispagestyle{empty}
%\vspace*{6in}

%--title page--------------------------------------------------
\pagebreak
\thispagestyle{empty}

\begin{flushright}
\vspace*{2.0in}

\begin{spacing}{3}
{\huge \thetitle}
\end{spacing}

\vspace{0.25in}

Version \theversion

\vspace{1in}


{\Large
\theauthors \\
}


\vspace{0.5in}

{\Large Green Tea Press}

{\small Needham, Massachusetts}

%\includegraphics[width=1in]{figs/logo1.eps}
\vfill

\end{flushright}


%--copyright--------------------------------------------------
\pagebreak
\thispagestyle{empty}

Copyright \copyright ~2016 \theauthors.



\vspace{0.2in}

\begin{flushleft}
Green Tea Press       \\
9 Washburn Ave \\
Needham MA 02492
\end{flushleft}

Permission is granted to copy, distribute, transmit and adapt
this work under a Creative Commons
Attribution-NonCommercial-ShareAlike 4.0 International License:
\url{http://creativecommons.org/licenses/by-nc-sa/4.0/}.

If you are interested in distributing a commercial version of this
work, please contact the author.

The \LaTeX\ source for this book is available from

\begin{code}
      http://greenteapress.com/complexity
\end{code}

%--table of contents------------------------------------------

\cleardoublepage
\setcounter{tocdepth}{1}
\tableofcontents

\end{latexonly}


% HTML title page------------------------------------------

\begin{htmlonly}

\vspace{1em}

{\Large \thetitle}

{\large \theauthors}

Version \theversion

\vspace{1em}

Copyright \copyright ~2016 \theauthors.

Permission is granted to copy, distribute, and/or modify this work
under the terms of the Creative Commons
Attribution-NonCommercial-ShareAlike 4.0 International License, which is
available at \url{http://creativecommons.org/licenses/by-nc-sa/4.0/}.

\vspace{1em}

\setcounter{chapter}{-1}

\end{htmlonly}

% END OF THE PART WE SKIP FOR PLASTEX
\fi

\chapter{Preface}
\label{preface}

Complexity Science is an interdisciplinary
field---at the intersection of mathematics, computer science and
natural science---that focuses on discrete models of physical and
social systems.  In particular, it focuses on {\bf complex systems},
which are systems with many interacting components.

\index{complexity science}
\index{complex systems}

Complex systems include networks and graphs, cellular automatons,
agent-based models and swarms, fractals and self-organizing
systems, chaotic systems and cybernetic systems.  These terms
might not mean much to you at this point.  We will get to them
soon, but you can get a preview at
\url{http://en.wikipedia.org/wiki/Complex_systems}.

Why should you learn about Complexity Science?  Here are a few reasons:

\begin{itemize}

\item Complexity Science is useful, especially for explaining why natural and social systems behave the way they do.  Since Newton, math-based physics has focused on systems with small numbers of components and simple interactions.  These models are effective for some applications, like celestial mechanics, and less useful for others, like economics.  Complexity Science provides a diverse and adaptable modeling toolkit. 

\item Many of the central results of Complexity Science are surprising; a recurring theme of this book is that simple models can produce complex behavior, with the corollary that we can sometimes explain complex behavior in the real world using simple models.

\item As I explain in Chapter~\ref{overview}, Complexity Science is at the center of a slow shift in the practice of science, and a change in what we consider good science, or science at all.

\item Studying Complexity Science provides an opportunity to learn about diverse physical and social systems, to develop and apply programming skills, and to think about fundamental questions in the philosophy of science.

\end{itemize}

By reading this book and working on the exercises you will have a chance to explore topics and ideas you might not encounter otherwise, practice programming in Python, and learn about data structures and algorithms.

Features of this book include:

\begin{description}

\item[Technical details]: Most books about Complexity Science,
  are written for a popular audience.  They usually leave out
  technical details, which is frustrating for people who can handle
  them.  This book presents the mathematics, the code, and the other
  material you need to really understand the models and how they work.

\item[Further reading]: Throughout the book, I include pointers to
  further reading, including original papers (most of which are
  available electronically) and related articles from Wikipedia and
  other sources.

\item[Jupyter notebooks]: For each chapter I provide a Jupyter notebook
  that includes the code from the chapter, additional examples (and
  especially animations), and suggestions for experiments you can run
  with small changes in the code.

\item[Exercises and solutions]: At the end of each chapter I suggest
  exercises you might want to work on, with solutions.

\end{description}


\section{Who is this book for?}

The examples and supporting code for this book are in Python.  You
should know core Python and be familiar with object-oriented features, at least using objects if not defining your own.

If you are not already familiar with Python, you might want to start
with my other book, {\it Think Python}, which is an introduction to
Python for people who have never programmed, or Mark
Lutz's {\it Learning Python}, which might be better for people with
programming experience.

I use NumPy and SciPy throughout the book.  If you are familiar with these libraries already, that's great, but I will also explain them as we go along.

I assume that the reader knows basic mathematics.  You don't need much calculus; if you understand the concepts of integration and differentiation, that will do.  I use some linear algebra, but I will explain it along the way.


\section{Changes from the first edition}

For the second edition,  I have added two chapters, one on evolution, the other on the evolution of cooperation.

In the first edition, each chapter presented background on a topic and suggested experiments the reader could perform.  For the second edition, I have done those experiments: each chapter presents the implementation and results as a worked example, then suggests extensions and additional experiments for the reader.  

Also, the Jupyter notebooks are new.  For every chapter there are two notebooks in the book's software repository: one contains the code from the chapter, explanatory text, and exercises; the other contains the solutions to the exercises.

Finally, all supporting software has been updated to Python 3 (but also runs unmodified in Python 2).


\section{Using the code}
\label{code}

<<<<<<< HEAD
All code used in this book is available from
\url{https://github.com/AllenDowney/ThinkComplexity2}.
If you are not familiar with Git, it is a
=======
All code used in this book is available from a Git repository on GitHub:
\url{https://github.com/AllenDowney/ThinkComplexity2}.  
If you are not familiar with Git, it is a 
>>>>>>> 2531cc51
version control system that allows you to keep track of the files that
make up a project.  A collection of files under Git's control is
called a ``repository''.  GitHub is a hosting service that provides
storage for Git repositories and a convenient web interface.

\index{repository} \index{Git} \index{GitHub}

The GitHub homepage for my repository provides several ways to
work with the code:

\begin{itemize}

\item You can create a copy of my repository
on GitHub by pressing the {\sf Fork} button.  If you don't already
have a GitHub account, you'll need to create one.  After forking, you'll
have your own repository on GitHub that you can use to keep track
of code you write while working on this book.  Then you can
clone the repo, which means that you copy the files
to your computer.

\index{fork}

\item Or you can clone my repository.  You don't need a GitHub account
  to do this, but you won't be able to write your changes back to
  GitHub.

\index{clone}

\item If you don't want to use Git at all, you can download the files
  in a Zip file using the green button that says ``Clone or download''.

\end{itemize}

I developed this book using Anaconda from Continuum Analytics, which
is a free Python distribution that includes all the packages you'll
need to run the code (and lots more).  I found Anaconda easy to
install.  By default it does a user-level installation, not
system-level, so you don't need administrative privileges.  And it
supports both Python 2 and Python 3.  You can download Anaconda from
\url{http://continuum.io/downloads}.

\index{Anaconda}

The repository includes Python scripts and several Jupyter
notebooks.  If you have not used Jupyter before, you can read about
it at \url{http://jupyter.org}.

\index{Jupyter}

There are three ways you can work with the Jupyter notebooks:

\begin{description}

\item[Run Jupyter on your computer]

If you installed Anaconda, you probably got Jupyter by default.  To
check, start the server from the command line, like this:

\begin{verbatim}
$ cd ThinkComplexity2/code
$ jupyter notebook
\end{verbatim}

If it's not installed, you can install it using \py{conda}, which is
the package manager used by Anaconda:

\begin{verbatim}
$ conda install jupyter
\end{verbatim}

When you start the server, it should launch your default web browser
or create a new tab in an open browser window.

\item[Run Jupyter on Binder]

Binder is a service that runs Jupyter in a virtual machine.  If you
follow this link, \url{http://mybinder.org/repo/AllenDowney/ThinkComplexity2},
you should get a Jupyter home page with the notebooks for this book
and the supporting data and scripts.

You can run the scripts and modify them to run your own code, but the
virtual machine you run them in is temporary.  Any changes you make will
disappear, along with the virtual machine, if you leave it idle for
more than about an hour.

\item[View notebooks on GitHub]

GitHub provides a view of the notebooks you can
can use to read the notebooks and see the results I
generated, but you won't be able to modify or run the code.
And in the later chapters you won't see the animations move.

\end{description}

Good luck, and have fun!


\begin{flushleft}
Allen B. Downey \newline
Professor of Computer Science \newline
Olin College of Engineering \newline
Needham, MA
\end{flushleft}


\section*{Contributor List}

\index{contributors}

If you have a suggestion or correction, please send email to
{\tt downey@allendowney.com}.  If I make a change based on your
feedback, I will add you to the contributor list
(unless you ask to be omitted).
\index{contributors}

If you include at least part of the sentence the
error appears in, that makes it easy for me to search.  Page and
section numbers are fine, too, but not quite as easy to work with.
Thanks!

\small

\begin{itemize}

\item John Harley, Jeff Stanton, Colden Rouleau and
Keerthik Omanakuttan are Computational Modeling students who
pointed out typos.

\item Jose Oscar Mur-Miranda found several typos.

\item Phillip Loh, Corey Dolphin, Noam Rubin and Julian Ceipek
found typos and made helpful suggestions.

%\item I am grateful to the program committee that read and selected
%the case studies included in this book:
%Sarah Spence Adams,
%John Geddes,
%Stephen Holt,
%Vincent Manno,
%Robert Martello,
%Amon Millner,
%Jos\'{e} Oscar Mur-Miranda,
%Mark Somerville, and
%Ursula Wolz.

\item Sebastian Sch\"{o}ner sent two pages of corrections!

\item Philipp Marek sent a number of corrections.

\item Jason Woodard co-taught Complexity Science with me at Olin College, introduced me to NK models, and made many helpful suggestions and corrections.


% ENDCONTRIB

\end{itemize}

Other people who reported errors include
Richard Hollands,
Muhammad Najmi bin Ahmad Zabidi,
Alex Hantman, and
Jonathan Harford.




\normalsize



\mainmatter

\chapter{Complexity Science}
\label{overview}

The thesis of this book is that complexity science is a ``new
kind of science'', a phrase I'm borrowing from Stephen Wolfram.

In 2002 Wolfram published {\em A New Kind of Science}, where he
presents his and others' work on cellular automatons and describes a
scientific approach to the study of computational systems.  We'll get
back to Wolfram in Chapter~\ref{automatons}, but for now I want
to use his title for something a little broader.

\index{Wolfram, Stephen}
\index{New Kind of Science@{\it A New Kind of Science}}

I think complexity is new not because
it applies the tools of science to a new subject, but because it
uses different tools, allows different kinds of work, and ultimately
changes what we mean by ``science''.

To demonstrate the difference, I'll start with an example of classical
science: suppose someone asked you why planetary orbits are
elliptical.  You might invoke Newton's law of universal
gravitation and use it to write a differential equation that describes
planetary motion.  Then you could solve the differential equation and
show that the solution is an ellipse.  QED!

\index{gravitation}
\index{planetary motion}

Most people find this kind of explanation satisfying.  It includes a
mathematical derivation---so it has some of the rigor of a proof---and
it explains a specific observation, elliptical orbits, by appealing to
a general principle, gravitation.

\index{proof}
\index{natural law}

Let me contrast that with a different kind of explanation.  Suppose
you move to a city like Detroit that is racially segregated, and you
want to know why it's like that.  If you do some research, you might
find a paper by Thomas Schelling called ``Dynamic Models of
Segregation'', which proposes a simple model of racial segregation:

\index{Schelling}
\index{segregation}
\index{Detroit}

Here is my description of the model, from Chapter~\ref{agent-based}:

\begin{quote}
The Schelling model of the city is an array of cells where each cell
represents a house.  The houses are occupied by two kinds of
``agents'', labeled red and blue, in roughly equal numbers.  About
10\% of the houses are empty.

\index{Schelling, Thomas}
\index{agent}

At any point in time, an agent might be happy or unhappy, depending
on the other agents in the neighborhood.
In one version of the model, agents are happy if they have at least
two neighbors like themselves, and unhappy if they have one or zero.

\index{agent-based model}

The simulation proceeds by choosing an agent at random and checking
to see whether it is happy.  If so, nothing happens; if not,
the agent chooses one of the unoccupied cells at
random and moves.
\end{quote}

If you start with a simulated city that is entirely unsegregated and
run the model for a short time, clusters of similar agents appear.  As
time passes, the clusters grow and coalesce until there are a small
number of large clusters and most agents live in homogeneous
neighborhoods.

\index{segregation}

The degree of segregation in the model is surprising, and it suggests
an explanation of segregation in real cities.  Maybe Detroit is
segregated because people prefer not to be greatly outnumbered and
will move if the composition of their neighborhoods makes them
unhappy.

\index{racism}
\index{xenophobia}

Is this explanation satisfying in the same way as the explanation of
planetary motion?  Many people would say not, but why?

Most obviously, the Schelling model is highly abstract, which is to
say not realistic.  It is tempting to say that people are more complicated
than planets, but when you think about it, planets are just as complicated
as people (especially the ones that {\em have} people).

\index{abstract model}

Both systems are complicated, and both models are based on
simplifications; for example, in the model of planetary motion we
include forces between the planet and its sun, and ignore interactions
between planets.

\index{simplification}

The important difference is that, for planetary motion, we can defend
the model by showing that the forces we ignore are smaller than the
ones we include.  And we can extend the model to include other
interactions and show that the effect is small.  For Schelling's model
it is harder to justify the simplifications.

\index{justification}

To make matters worse, Schelling's model doesn't appeal to any
physical laws, and it uses only simple computation, not mathematical
derivation.  Models like Schelling's don't look like classical
science, and many people find them less compelling, at least at first.
But as I will try to demonstrate, these models do useful work,
including prediction, explanation, and design.  One of the goals of
this book is to explain how.

\index{modeling}


\section{Paradigm shift?}

When I describe this book to people, I am often asked if this new kind
of science is a paradigm shift.  I don't think so, and here's why.

\index{paradigm shift}

Thomas Kuhn introduced the term ``paradigm shift'' in {\em The
Structure of Scientific Revolutions} in 1962.  It refers to a process
in the history of science where the basic assumptions of a field
change, or where one theory is replaced by another.
He presents as examples the Copernican revolution, the displacement
of phlogiston by the oxygen model of combustion, and the emergence
of relativity.

\index{Kuhn, Thomas}
\index{Structure of Scientific Revolutions@{\it The Structure of Scientific Revolutions}}

The development of complexity science is not the replacement of
an older model, but (in my opinion) a gradual shift in the criteria
models are judged by, and in the kinds of models that are considered
acceptable.

\index{complexity science}

For example, classical models tend to be law-based, expressed in the
form of equations, and solved by mathematical derivation.  Models that
fall under the umbrella of complexity are often rule-based,
expressed as computations, and simulated rather than analyzed.

Not everyone finds these models satisfactory.  For example, in
{\em Sync}, Steven Strogatz writes about his model of spontaneous
synchronization in some species of fireflies.  He presents a
simulation that demonstrates the phenomenon, but then writes:

\index{Strogatz, Steven}
\index{Sync@{\it Sync}}
\index{fireflies}
\index{synchronization}

\begin{quote}
I repeated the simulation dozens of times, for other random
initial conditions and for other numbers of oscillators.  Sync
every time. [...] The challenge now was to prove it.  Only an
ironclad proof would demonstrate, in a way that no computer ever
could, that sync was inevitable; and the best kind of proof would
clarify {\em why} it was inevitable.
\end{quote}

Strogatz is a mathematician, so his enthusiasm for proofs is
understandable, but his proof doesn't address what is, to me, the
most interesting part of the phenomenon.  In order to prove that ``sync
was inevitable'', Strogatz makes several simplifying assumptions, in
particular that each firefly can see all the others.

\index{proof}

In my opinion, it is more interesting to explain how an entire valley
of fireflies can synchronize {\em despite the fact that they cannot
  all see each other}.  How this kind of global behavior emerges from
local interactions is the subject of Chapter~\ref{agent-based}.
Explanations of these phenomena often use agent-based models, which
explore (in ways that would be difficult or impossible with
mathematical analysis) the conditions that allow or prevent
synchronization.

I am a computer scientist, so my enthusiasm for computational models
is probably no surprise.  I don't mean to say that Strogatz is wrong,
but rather that people have different opinions about what questions to
ask and what tools to use to answer them.  These opinions are based
on value judgments, so there is no reason to expect agreement.

\index{computational model}

Nevertheless, there is rough consensus among scientists
about which models are considered good science, and which others
are fringe science, pseudoscience, or not science at all.

\index{fringe science}
\index{pseudoscience}

I claim, and this is a central thesis of this book, that the
criteria this consensus is based on change over time, and that
the emergence of complexity science reflects a gradual shift in
these criteria.


\section{The axes of scientific models}

I have described classical models as based on physical laws, expressed
in the form of equations, and solved by mathematical analysis;
conversely, models of complexity systems are often based on simple
rules and implemented as computations.

\index{criteria for models}

We can think of this trend as a shift over time along two axes:

\begin{description}

\item[Equation-based $\rightarrow$ simulation-based] \quad

\item[Analysis $\rightarrow$ computation] \quad

\end{description}

The new kind of science is different in several other
ways.  I present them here so you know what's coming, but some of them
might not make sense until you have seen the examples later in the
book.

\begin{description}

\item[Continuous $\rightarrow$ discrete] Classical models tend to be
  based on continuous mathematics, like calculus; models of complex
  systems are often based on discrete mathematics, including graphs and
  cellular automatons.

\index{continuous}
\index{discrete}

\item[Linear $\rightarrow$ non-linear] Classical models are often
  linear, or use linear approximations to non-linear systems;
  complexity science is more friendly to non-linear models.  One example
  is chaos theory\footnote{Chaos is not covered in this book, but you can
  read about it at \url{http://en.wikipedia.org/wiki/Chaos}.}.

\index{linear}
\index{non-linear}

\item[Deterministic $\rightarrow$ stochastic] Classical models are
  usually deterministic, which may reflect underlying philosophical
  determinism, discussed in Chapter~\ref{automatons}; complex models
  often feature randomness.

\index{deterministic}
\index{stochastic}

\item[Abstract $\rightarrow$ detailed] In classical models, planets are
  point masses, planes are frictionless, and cows are
  spherical (see \url{http://en.wikipedia.org/wiki/Spherical_cow}).
  Simplifications like these are often necessary for analysis,
  but computational models can be more realistic.

\index{spherical cow}
\index{cow, spherical}

\item[One, two $\rightarrow$ many] In celestial mechanics, the
  two-body problem can be solved analytically; the three-body problem
  cannot.  Where classical models are often limited to
  small numbers of interacting elements, complexity science works with
  larger complexes (which is where the name comes from).

\index{one, two, many}

\item[Homogeneous $\rightarrow$ composite] In classical models, the
  elements tend to be interchangeable; complex models more often
  include heterogeneity.

\index{homogeneous}
\index{composite}

\end{description}

These are generalizations, so we should not take them too seriously.
And I don't mean to deprecate classical science.  A more complicated
model is not necessarily better; in fact, it is usually worse.

Also, I don't mean to say that these changes are abrupt or complete.
Rather, there is a gradual migration in the frontier of what is
considered acceptable, respectable work.  Some tools that used to be
regarded with suspicion are now common, and some models that were
widely accepted are now regarded with scrutiny.

For example, when Appel and Haken proved the four-color theorem in
1976, they used a computer to enumerate 1,936 special cases that were,
in some sense, lemmas of their proof.  At the time, many
mathematicians did not consider the theorem truly proved.  Now
computer-assisted proofs are common and generally (but not
universally) accepted.

\index{Appel, Kenneth}
\index{Hacken, Wolfgang}
\index{four-color theorem}

Conversely, a substantial body of economic analysis is based on a
model of human behavior called ``Economic man'', or, with tongue in
cheek, {\it Homo economicus}.  Research based on this model was
highly regarded for several decades, especially if it involved
mathematical virtuosity.  More recently, this model is treated with
skepticism, and models that include imperfect information and
bounded rationality are hot topics.

\index{economic man}
\index{Homo economicus}
\index{economics}


\section{A new kind of model}

Complex models are often appropriate for different purposes and
interpretations:

\index{complex model}

\begin{description}

\item[Predictive $\rightarrow$ explanatory] Schelling's model
of segregation might shed light on a complex social phenomenon, but
it is not useful for prediction.  On the other hand, a simple model
of celestial mechanics can predict solar eclipses, down to the second,
years in the future.

\index{predictive model}
\index{explanatory model}

\item[Realism $\rightarrow$ instrumentalism] Classical models lend
  themselves to a realist interpretation; for example, most people
  accept that electrons are real things that exist.  Instrumentalism
  is the view that models can be useful even if the entities they
  postulate don't exist.  George Box wrote what might be the motto of
  instrumentalism: ``All models are wrong, but some are useful."

\index{realism}
\index{instrumentalism}

\item[Reductionism $\rightarrow$ holism] Reductionism is the view that
  the behavior of a system can be explained by understanding its
  components.  For example, the periodic table of the elements is a
  triumph of reductionism, because it explains the chemical behavior
  of elements with a simple model of electrons in atoms.  Holism
  is the view that some phenomena that appear at the system level do
  not exist at the level of components, and cannot be explained in
  component-level terms.

\index{reductionism}
\index{holism}

\end{description}

We get back to explanatory models in Chapter~\ref{scale-free},
instrumentalism in Chapter~\ref{life}, and holism in Chapter~\ref{soc}.


\section{A new kind of engineering}

I have been talking about complex systems in the context of science,
but complexity is also a cause, and effect, of
changes in engineering and the organization of social
systems:

\index{engineering}

\begin{description}

\item[Centralized $\rightarrow$ decentralized] Centralized systems are
  conceptually simple and easier to analyze, but decentralized systems
  can be more robust.  For example, in the World Wide Web clients send
  requests to centralized servers; if the servers are down, the
  service is unavailable.  In peer-to-peer networks, every node is
  both a client and a server.  To take down the service, you have to
  take down {\em every} node.

\index{centralized}
\index{decentralized}
\index{client-server architecture}
\index{peer-to-peer architecture}

\item[Isolation $\rightarrow$ interaction] In classical engineering,
  the complexity of large systems is managed by isolating components
  and minimizing interactions.  This is still an important engineering
  principle; nevertheless, the availability of cheap computation makes
  it increasingly feasible to design systems with complex interactions
  between components.

\index{isolation}
\index{interaction}

\item[One-to-many $\rightarrow$ many-to-many] In many communication
  systems, broadcast services are being augmented, and sometimes
  replaced, by services that allow users to communicate with each
  other and create, share, and modify content.

\index{broadcast service}

\item[Top-down $\rightarrow$ bottom-up] In social, political and
  economic systems, many activities that would normally be centrally
  organized now operate as grassroots movements.  Even armies, which
  are the canonical example of hierarchical structure, are moving
  toward devolved command and control.

\index{top-down}
\index{bottom-up}
\index{grassroots}

\item[Analysis $\rightarrow$ computation] In classical engineering,
  the space of feasible designs is limited by our capability for
  analysis.  For example, designing the Eiffel Tower was possible
  because Gustave Eiffel developed novel analytic techniques, in
  particular for dealing with wind load.  Now tools for computer-aided
  design and analysis make it possible to build almost anything that
  can be imagined.  Frank Gehry's Guggenheim Museum Bilbao is my
  favorite example.

\index{analysis}
\index{computation}
\index{Eiffel Tower}
\index{Eiffel, Gustave}
\index{Gehry, Frank}
\index{Guggenheim Museum Bilbao}

\item[Design $\rightarrow$ search] Engineering is sometimes described
  as a search for solutions in a landscape of possible designs.
  Increasingly, the search process can be automated.  For example,
  genetic algorithms explore large design spaces and discover
  solutions human engineers would not imagine (or like).  The ultimate
  genetic algorithm, evolution, notoriously generates designs that
  violate the rules of human engineering.

\index{design}
\index{search}

\end{description}


\section{A new kind of thinking}

We are getting farther afield now, but the shifts I am postulating
in the criteria of scientific modeling are related to 20th Century
developments in logic and epistemology.

\index{logic}
\index{epistemology}

\begin{description}

\item[Aristotelian logic $\rightarrow$ many-valued logic] In
  traditional logic, any proposition is either true or false.  This
  system lends itself to math-like proofs, but fails (in dramatic
  ways) for many real-world applications.  Alternatives include
  many-valued logic, fuzzy logic, and other systems designed to handle
  indeterminacy, vagueness, and uncertainty.  Bart
  Kosko discusses some of these systems in {\em Fuzzy
    Thinking}.

\index{Aristotelian logic}
\index{many-valued logic}
\index{Kosko, Bart}
\index{Fuzzy Thinking@{\it Fuzzy Thinking}}
\index{uncertainty}

\item[Frequentist probability $\rightarrow$ Bayesianism] Bayesian
  probability has been around for centuries, but was not widely used
  until recently, facilitated by the availability of cheap computation
  and the reluctant acceptance of subjectivity
  in probabilistic claims.  Sharon Bertsch McGrayne presents this
  history in {\em The Theory That Would Not Die}.

\index{frequentist}
\index{Bayesian}
\index{McGrayne, Sharon Bertsch}
\index{Theory That Would Not Die, The@{\it The Theory That Would Not Die}}

\item[Objective $\rightarrow$ subjective] The Enlightenment, and
  philosophic modernism, are based on belief in objective truth; that
  is, truths that are independent of the people that hold them.  20th
  Century developments including quantum mechanics, G\"{o}del's
  Incompleteness Theorem, and Kuhn's study of the history of science
  called attention to seemingly unavoidable subjectivity in
  even ``hard sciences'' and mathematics.  Rebecca Goldstein presents
  the historical context of G\"{o}del's proof in {\it Incompleteness}.

\index{objective}
\index{subjective}
\index{Kuhn, Thomas}
\index{Godel's Incompleteness Theorem@G\"{o}del's Incompleteness Theorem}
\index{incompleteness}
\index{Goldstein, Rebecca}
\index{Incompleteness@{\it Incompleteness}}

\item[Physical law $\rightarrow$ theory $\rightarrow$ model]
  Some people distinguish between laws, theories, and models, but
  I think they are the same thing.
  People who use ``law'' are likely to
  believe that it is objectively true and immutable; people who use
  ``theory'' concede that it is subject to revision; and ``model''
  concedes that it is based on simplification and approximation.

\index{physical law}
\index{theory}
\index{model}

  Some concepts that are called ``physical laws'' are really
  definitions; others are, in effect, the assertion that a model
  predicts or explains the behavior of a system particularly well.
  We come back to the nature of physical laws
  in Section~\ref{model1}, Section~\ref{model3} and Section~\ref{model2}.

\item[Determinism $\rightarrow$ indeterminism] Determinism is the view
  that all events are caused, inevitably, by prior events.  Forms of
  indeterminism include randomness, probabilistic causation, and
  fundamental uncertainty.  We come back to this
  topic in Section~\ref{determinism} and Section~\ref{freewill}

\index{determinism}
\index{indeterminism}
\index{free will}

\end{description}

These trends are not universal or complete, but the center of
opinion is shifting along these axes.  As evidence, consider the
reaction to Thomas Kuhn's {\em The Structure of Scientific
  Revolutions}, which was reviled when it was published and
now considered almost uncontroversial.

\index{Kuhn, Thomas}
\index{Structure of Scientific Revolutions@{\it The Structure of Scientific Revolutions}}

These trends are both cause and effect of complexity science.  For
example, highly abstracted models are more acceptable now because of
the diminished expectation that there should be a unique, correct model
for every system.  Conversely, developments in complex systems
challenge determinism and the related concept of physical law.

This chapter is an overview of the themes coming up in the book, but
not all of it will make sense before you see the examples.  When you
get to the end of the book, you might find it helpful to read this
chapter again.


\chapter{Graphs}
\label{graphs}

\newcommand{\Erdos}{Erd\H{o}s}
\newcommand{\Renyi}{R\'{e}nyi}

The first three chapters of this book are about models that describe
systems that are made up of components and connections between components.
For example, in a social network, the components are people and connections represent friendships, business relationships, etc.  In an ecological food web, the components are species and the connections represent predator-prey relationships.

In this chapter, I introduce NetworkX, a Python package for building
and studying these models.  We start with the \Erdos-\Renyi~model,
which has interesting mathematical properties.  In the next
chapter we move on to models that are more useful for explaining
real-world systems.

The code for this chapter is in {\tt chap02.ipynb} in the repository
for this book.  More information about working with the code is
in Section~\ref{code}.


\section{What is a graph?}

\begin{figure}
\centerline{\includegraphics[width=3.5in]{figs/chap02-1.pdf}}
\caption{A directed graph that represents a social network.}
\label{chap02-1}
\end{figure}

To most people a ``graph" is a visual representation of data, like
a bar chart or a plot of stock prices over time.  That's not what this
chapter is about.  \index{graph}

In this chapter, a {\bf graph} is a representation of
a system that contains discrete, interconnected elements.  The
elements are represented by {\bf nodes}
and the interconnections are represented by {\bf edges}.
\index{node}
\index{edge}
\index{vertex}

For example, you could represent a road map with a node for each
city and an edge for each road between cities.  Or you could
represent a social network using a node for each person, with an
edge between two people if they are friends and no edge otherwise.
\index{road network}
\index{social network}

In some graphs, edges have attributes like length, cost, or weight.
For example, in a road map, the length of an edge might represent the
distance between two cities, or the travel time.  In a
social network there might be different kinds of edges to represent
different kinds of relationships: friends, business associates, etc.
\index{edge weight} \index{weight}

Edges may be {\bf directed} or {\bf undirected}, depending on whether
the relationships they represent are asymmetric or symmetric.  In a
road map, you might represent a one-way street with a directed edge
and a two-way street with an undirected edge.  In some social
networks, like Facebook, friendship is symmetric: if $A$ is friends
with $B$ then $B$ is friends with $A$.  But on Twitter, for example,
the ``follows'' relationship is not symmetric; if $A$ follows $B$,
that doesn't imply that $B$ follows $A$.  So you might use undirected
edges to represent a Facebook network and directed edges for Twitter.
\index{directed graph} \index{undirected graph}

Graphs have interesting mathematical properties, and
there is a branch of mathematics called {\bf graph theory}
that studies them.
\index{graph theory}

Graphs are also useful, because there are many real world
problems that can be solved using {\bf graph algorithms}.
For example, Dijkstra's shortest path algorithm is an efficient
way to find the shortest path from a node to all
other nodes in a graph.  A {\bf path} is a sequence of nodes
with an edge between each consecutive pair.
\index{graph algorithm}
\index{path}

Graphs are usually drawn with squares or circles for nodes and lines
for edges.  For example, the directed graph in Figure~\ref{chap02-1}
might represent three people who follow each other on Twitter.
The thick part of the line indicates edge direction.
In this example, Alice and Bob follow each other and both follow
Chuck, but Chuck follows no one.
\index{representing graphs}

The undirected graph in Figure~\ref{chap02-2} shows four cities
in the north-east United States; the labels on the edges
indicate driving time in hours.
In this example the placement of the nodes corresponds
roughly to the geography of the cities, but in general the layout
of a graph is arbitrary.
\index{graph layout}


\section{NetworkX}

\begin{figure}
\centerline{\includegraphics[width=3.5in]{figs/chap02-2.pdf}}
\caption{An undirected graph that represents cities and highways.}
\label{chap02-2}
\end{figure}

To represent graphs, we'll use a package called NetworkX,
which is the most commonly used network library in Python.
You can read more about it at \url{https://networkx.github.io/},
but I'll explain it as we go along.

We can create a directed graph by importing NetworkX (usually imported as \py{nx}) and instantiating
\py{nx.DiGraph}:

\begin{code}
import networkx as nx
G = nx.DiGraph()
\end{code}

At this point, \py{G} is a \py{DiGraph} object that contains no nodes
and no edges.  We can add nodes using the \py{add_node} method:

\begin{code}
G.add_node('Alice')
G.add_node('Bob')
G.add_node('Chuck')
\end{code}

Now we can use the \py{nodes} method to get the list of nodes:

\begin{code}
>>> G.nodes()
['Alice', 'Bob', 'Chuck']
\end{code}

Adding edges works pretty much the same way:

\begin{code}
G.add_edge('Alice', 'Bob')
G.add_edge('Alice', 'Chuck')
G.add_edge('Bob', 'Alice')
G.add_edge('Bob', 'Chuck')
\end{code}

And we can use \py{edges} to get the list of edges:

\begin{code}
>>> G.edges()
[('Alice', 'Bob'), ('Alice', 'Chuck'),
 ('Bob', 'Alice'), ('Bob', 'Chuck')]
\end{code}

NetworkX provides several functions for drawing graphs;
\py{draw_circular} arranges the nodes in a circle and connects them
with edges:

\begin{code}
nx.draw_circular(G,
                 node_color=COLORS[0],
                 node_size=2000,
                 with_labels=True)
\end{code}

And that's the code I use to generate Figure~\ref{chap02-1}.
The option \py{with_labels} causes the nodes to be labeled;
in the next example we'll see how to label the edges.

To generate Figure~\ref{chap02-2}, I start with a dictionary
that maps from each city name to its approximate longitude
and latitude:

\begin{code}
pos = dict(Albany=(-74, 43),
           Boston=(-71, 42),
           NYC=(-74, 41),
           Philly=(-75, 40))
\end{code}

Since this is an undirected graph, I instantiate \py{nx.Graph}:

\begin{code}
G = nx.Graph()
\end{code}

Then I can use \py{add_nodes_from} to iterate the keys of
\py{pos} and add them as nodes:

\begin{code}
G.add_nodes_from(pos)
\end{code}

Next I'll make a dictionary that maps from each edge to the corresponding
driving time:

\begin{code}
drive_times = {('Albany', 'Boston'): 3,
               ('Albany', 'NYC'): 4,
               ('Boston', 'NYC'): 4,
               ('NYC', 'Philly'): 2}
\end{code}

Now I can use \py{add_edges_from}, which iterates the keys of
\py{drive_times} and adds them as edges:

\begin{code}
G.add_edges_from(drive_times)
\end{code}

Now instead of \py{draw_circular}, which arranges the nodes in
a circle, I'll use \py{draw}, which takes \py{pos} as the second
parameter:

\begin{code}
nx.draw(G, pos,
        node_color=COLORS[1],
        node_shape='s',
        node_size=2500,
        with_labels=True)
\end{code}

\py{pos} is a dictionary that maps from each city to its coordinates;
\py{draw} uses it to determine the locations of the nodes.

To add the edge labels, we use \py{draw_networkx_edge_labels}:

\begin{code}
nx.draw_networkx_edge_labels(G, pos,
                             edge_labels=drive_times)
\end{code}

\py{drive_times} is a dictionary that maps from each edge, represented
by a pair of city names, to the driving distance between them.
And that's how I generated Figure~\ref{chap02-2}.

In both of these examples, the nodes are strings, but in general they
can be any hashable type.
\index{hashable}


\section{Random graphs}
\label{randomgraphs}

A random graph is just what it sounds like: a graph with nodes and edges
generated at random.  Of course, there are many random processes that
can generate graphs, so there are many kinds of random graphs.
\index{random graph}

One of the more interesting kinds is the \Erdos-\Renyi~model, studied
by Paul \Erdos~and Alfr\'{e}d \Renyi~in the 1960s.
\index{Renyi, Alfred@\Renyi, Afr\'{e}d}
\index{Erdos, Paul@\Erdos, Paul}

An \Erdos-\Renyi~graph (ER graph) is characterized by two parameters:
$n$ is the number of nodes and $p$ is the probability that there
is an edge between any two nodes.
See \url{http://en.wikipedia.org/wiki/Erdos-Renyi_model}.
\index{Erdos-Renyi model@\Erdos-\Renyi~model}

\Erdos~and \Renyi~studied the properties of these random graphs;
one of their surprising results is the existence of
abrupt changes in the properties of random graphs as
random edges are added.
\index{threshold value}

One of the properties that displays this kind of transition is
connectivity.  An undirected graph is {\bf connected} if there is a
path from every node to every other node.

In an ER graph, the probability that the graph is connected is very
low when $p$ is small and nearly 1 when $p$ is large.  Between these
two regimes, there is a rapid transition at a particular value of
$p$, denoted $p^*$.

\Erdos~and \Renyi~showed that this critical value is
$p^* = \ln n / n$, where $n$ is the number of nodes.
A random graph, $G(n, p)$, is unlikely to be connected
if $p < p^*$ and very likely to be connected if $p > p^*$.
\index{critical value}

To test this claim, we'll develop algorithms to generate random
graphs and check whether they are connected.


\section{Generating graphs}
\label{generating}

\begin{figure}
\centerline{\includegraphics[width=3.5in]{figs/chap02-3.pdf}}
\caption{A complete graph with 10 nodes.}
\label{chap02-3}
\end{figure}

I'll start by generating a {\bf complete} graph, which is a graph
where every node is connected to every other.

Here's a generator function that takes a list of nodes and enumerates
all distinct pairs.  If you are not familiar with generator functions,
you can read about them at \url{http://intermediatepythonista.com/python-generators}.

\begin{code}
def all_pairs(nodes):
    for i, u in enumerate(nodes):
        for j, v in enumerate(nodes):
            if i>j:
                yield u, v
\end{code}

We can use \py{all_pairs} to construct a complete graph:

\begin{code}
def make_complete_graph(n):
    G = nx.Graph()
    nodes = range(n)
    G.add_nodes_from(nodes)
    G.add_edges_from(all_pairs(nodes))
    return G
\end{code}

\py{make_complete_graph} takes the number of nodes, \py{n}, and
returns a new \py{Graph} with \py{n} nodes and edges between all
pairs of nodes.

The following code makes a complete graph with 10 nodes and draws it.

\begin{code}
complete = make_complete_graph(10)
nx.draw_circular(complete,
                 node_color=COLORS[2],
                 node_size=1000,
                 with_labels=True)
\end{code}

Figure~\ref{chap02-3} shows the result.
Soon we will modify this code to generate ER graphs, but first
we'll develop functions to check whether a graph is connected.


\section{Connected graphs}
\label{connected}

A graph is {\bf connected} if there is a path from every node to every
other node (see \url{http://en.wikipedia.org/wiki/Connectivity_(graph_theory)}).
\index{connected graph}
\index{path}

For many applications involving graphs, it is useful to check whether a graph is connected.  Fortunately, there is a simple algorithm that does it.

You can start at any node and check whether you can reach all
other nodes.  If you can reach a node, $v$, you can reach any
of the {\bf neighbors} of $v$, which is any node connected by
$v$ by an edge.

The \py{Graph} class provides a method called \py{neighbors}
that returns a list of neighbors for a given node.  For
example, in the complete graph we generated in the previous section:

\begin{code}
>>> complete.neighbors(0)
[1, 2, 3, 4, 5, 6, 7, 8, 9]
\end{code}

Suppose we start at node $s$.  We can mark $s$ as ``seen'',
then we can mark its neighbors.
Then we mark the neighbor's neighbors, and so
on, until we can't reach any more nodes.  If all nodes are
seen, the graph is connected.

Here's what that looks like in Python:

\begin{code}
def reachable_nodes(G, start):
    seen = set()
    stack = [start]
    while stack:
        node = stack.pop()
        if node not in seen:
            seen.add(node)
            stack.extend(G.neighbors(node))
    return seen
\end{code}

\py{reachable_nodes} takes a \py{Graph} and a starting node, {\tt
  start}, and returns the set of nodes that can be reached from {\tt
  start}.

Initially the set, \py{seen}, is empty, and we create a
list called \py{stack} that keeps track of nodes we have
discovered but not yet processed.  Initially the stack contains
a single node, \py{start}.

Now, each time through the loop, we

\begin{enumerate}

\item Remove one node from the stack.

\item If the node is already in \py{seen}, we go back
to Step 1.

\item Otherwise, we add the node to \py{seen} and add its
neighbors to the stack.

\end{enumerate}

When the stack is empty, we can't reach any more nodes, so we
break out of the loop and return \py{seen}.

As an example, we can find all nodes in the complete graph that
are reachable from node 0:

\begin{code}
>>> reachable_nodes(complete, 0)
{0, 1, 2, 3, 4, 5, 6, 7, 8, 9}
\end{code}

Initially, the stack contains node 0 and \py{seen} is empty.
The first time through the loop, node 0 is added to \py{seen}
and all the other nodes are added to the stack (since they are all
neighbors of node 0).

The next time through the loop, \py{pop} returns the last element
in the stack, which is node 9.  So node 9 gets added to \py{seen}
and its neighbors get added to the stack.

Notice that the same node can appear more than once in the stack;
in fact, a node with $k$ neighbors will be added to the stack
$k$ times.  Later we will look for ways to make this algorithm
more efficient.

We can use \py{reachable_nodes} to write \py{is_connected}:

\begin{code}
def is_connected(G):
    start = next(G.nodes_iter())
    reachable = reachable_nodes(G, start)
    return len(reachable) == len(G)
\end{code}

\py{is_connected} chooses a starting node by calling
\py{nodes_iter}, which returns an iterator object, and passing the
result to \py{next}, which returns the first node.

\py{reachable} gets the set of nodes that can be reached from
\py{start}.  If the size of this set is the same as the size
of the graph, that means we can reach all nodes, which means the
graph is connected.

A complete graph is, not surprisingly, connected:

\begin{code}
>>> is_connected(complete)
True
\end{code}

In the next section we will generate ER graphs and check whether they
are connected.


\section{Generating ER graphs}

\begin{figure}
\centerline{\includegraphics[width=3.5in]{figs/chap02-4.pdf}}
\caption{An ER graph with \py{n=10} and \py{p=0.3}.}
\label{chap02-4}
\end{figure}

The ER graph $G(n, p)$ contains $n$ nodes, and each pair of nodes is
connected by an edge with probability $p$.  Generating an ER graph is
similar to generating a complete graph.

The following generator function enumerates all possible edges and
uses a helper function, \py{flip}, to choose which ones should be
added to the graph:

\begin{code}
def random_pairs(nodes, p):
    for i, u in enumerate(nodes):
        for j, v in enumerate(nodes):
            if i>j and flip(p):
                yield u, v
\end{code}

\py{flip} returns \py{True} with the
given probability, \py{p}, and \py{False} with the complementary
probability \py{1-p}:

\begin{code}
from numpy.random import random

def flip(p):
    return random() < p
\end{code}

Finally, \py{make_random_graph} generates and returns the ER graph $G(n, p)$.

\begin{code}
def make_random_graph(n, p):
    G = nx.Graph()
    nodes = range(n)
    G.add_nodes_from(nodes)
    G.add_edges_from(random_pairs(nodes, p))
    return G
\end{code}

\py{make_random_graph} is almost identical to \py{make_complete_graph};
the only difference is that it uses \py{random_pairs} instead of
\py{all_pairs}.

Here's an example with \py{p=0.3}:

\begin{code}
random_graph = make_random_graph(10, 0.3)
\end{code}

Figure~\ref{chap02-4} shows the result.  This graph turns out to be
connected; in fact, most ER graphs with $n=10$ and
$p=0.3$ are connected.  In the next section, we'll see how many.



\section{Probability of connectivity}

\begin{figure}
\centerline{\includegraphics[width=3.5in]{figs/chap02-5.pdf}}
\caption{Probability of connectivity with $n=10$ and a range of $p$.
The vertical line shows the predicted critical value.}
\label{chap02-5}
\end{figure}

\begin{figure}
\centerline{\includegraphics[width=3.5in]{figs/chap02-6.pdf}}
\caption{Probability of connectivity for several values of $n$ and a range of $p$.}
\label{chap02-6}
\end{figure}

For given values of $n$ and $p$, we would like to know the probability
that $G(n, p)$ is connected.  We can estimate it by generating
a large number of random graphs and counting how many are connected.
Here's how:

\begin{code}
def prob_connected(n, p, iters=100):
    count = 0
    for i in range(iters):
        random_graph = make_random_graph(n, p)
        if is_connected(random_graph):
            count += 1
    return count/iters
\end{code}

\py{iters} is the number of random graphs we generate.  As we
increase \py{iters}, the estimated probability gets more precise\footnote{Since \py{count} and \py{iters} are integers, this function won't work correctly in Python 2 unless you import \py{division} from \py{__future__}.  See \url{https://www.python.org/dev/peps/pep-0238/}}.

\begin{code}
>>> prob_connected(10, 0.3, iters=10000)
0.6454
\end{code}

Out of 10000 ER graphs with these parameters, 6498 are connected, so
we estimate that 65\% of them are connected.  I chose $0.3$ because it is close to the critical value where the probability of connectivity goes from near 0 to near 1.  According to \Erdos~and \Renyi, $p^* = \ln n / n = 0.23$.

We can get a clearer view of the transition by estimating the probability
of connectivity for a range of values of $p$:

\begin{code}
import numpy as np

n = 10
ps = np.logspace(-2.5, 0, 11)
ys = [prob_connected(n, p) for p in ps]
\end{code}

This is the first example we've seen using NumPy.  Following convention,
I import NumPy as {\tt np}.  The function \py{logspace} returns an
{\bf array} of 11 values from $10^{-2.5}$ to $10^0 = 1$, equally spaced
on a logarithmic scale.

To compute \py{ys}, I use a list comprehension that iterates the
elements of \py{ps} and computes the probability that a random
graph with each value of \py{p} is connected.

Figure~\ref{chap02-5} shows the results, with
a vertical line at $p^*$.  The transition from 0 to 1
occurs near the predicted critical value, 0.23.  With $p$ on a log scale,
the transition is roughly symmetric.

Figure~\ref{chap02-6} shows
similar results for larger values of $n$.  As $n$ increases, the
critical value gets smaller and the transition gets more abrupt.

These experiments are consistent with the results \Erdos~and
\Renyi~proved in their papers.


\section{Analysis of graph algorithms}
\label{graphanalysis}

In this chapter I presented an algorithm for checking whether
a graph is connected; in the next few chapters, we will see
other graph algorithms.  And we will analyze the
performance of those algorithms, figuring out how their run times
grow as the size of the graphs increases.

If you are not already familiar with analysis of algorithms,
you should read Appendix~\ref{algorithms} before you continue.

\newcommand{\V}{n}
\newcommand{\E}{m}

The order of growth for graph algorithms is usually expressed
as a function of $\V$, the number of vertices, and $\E$, the number
of edges.
\index{analysis of graph algorithms}
\index{graph algorithm}

As an example, let's analyze \py{reachable_nodes} from
Section~\ref{connected}:

\begin{code}
def reachable_nodes(G, start):
    seen = set()
    stack = [start]
    while stack:
        node = stack.pop()
        if node not in seen:
            seen.add(node)
            stack.extend(G.neighbors(node))
    return seen
\end{code}

Each time through the loop, we pop a node off the stack; by default,
\py{pop} removes and returns the last element of a list, which is
a constant time operation.

Next we check whether the node is in \py{seen}, which is a set,
so checking membership is constant time.

If the node is not already in \py{seen}, we add it, which is
constant time, and then add the neighbors to the stack, which is
linear in the number of neighbors.

To express the run time in terms of $\V$ and $\E$, we can add up
the total number of times each node is added to \py{seen}
and \py{stack}.

Each node is only added to \py{seen} once, so the total number
of additions is $\V$.

But nodes might be added to \py{stack} many times, depending on
how many neighbors they have.  If a node has $k$ neighbors, it
is added to \py{stack} $k$ times.  Of course, if it has $k$ neighbors,
that means it is connected to $k$ edges.

So the total number
of additions to \py{stack} is the total number of edges, $\E$,
doubled because we consider every edge twice.

Therefore, the order of growth for this function is $O(\V + \E)$,
which is a convenient way to say that the run time grows in proportion
to either $\V$ or $\E$, whichever is bigger.
\index{breadth first search} \index{BFS}

If we know the relationship between $\V$ and $\E$, we can simplify
this expression.  For example, in a complete graph the number of edges
is $n(n-1)/2$, which is in $O(\V^2)$.  So for a complete graph,
\py{reachable_nodes} is quadratic in $\V$.
\index{quadratic}


\section{Exercises}

The code for this chapter is in \py{chap02.ipynb}, which is a
Jupyter notebook in the repository for this book.  For more information
about working with this code, see Section~\ref{code}.

\begin{exercise}
Launch \py{chap02.ipynb} and run the code.  There are a few short
exercises embedded in the notebook that you might want to try.
\end{exercise}

\begin{exercise}
In Section~\ref{graphanalysis} we analyzed the performance of
\py{reachable_nodes} and classified it in $O(n + m)$, where $n$ is the
number of nodes and $m$ is the number of edges.  Continuing the
analysis, what is the order of growth for \py{is_connected}?

\begin{code}
def is_connected(G):
    start = next(G.nodes_iter())
    reachable = reachable_nodes(G, start)
    return len(reachable) == len(G)
\end{code}


\end{exercise}

\begin{exercise}
In my implementation of \py{reachable_nodes}, you might be bothered by
the apparent inefficiency of adding {\em all} neighbors to the stack
without checking whether they are already in \py{seen}.  Write a
version of this function that checks the neighbors before adding them
to the stack.  Does this ``optimization'' change the order of growth?
Does it make the function faster?
\end{exercise}


\begin{exercise}

There are actually two kinds of ER graphs.  The one we generated in
this chapter, $G(n, p)$, is characterized by two parameters, the number
of nodes and the probability of an edge between nodes.

An alternative definition, denoted $G(n, m)$, is also characterized by
two parameters: the number of nodes, $n$, and the number of edges,
$m$.  Under this definition, the number of edges is fixed, but their
location is random.

Repeat the experiments we did in this chapter using this alternative
definition.  Here are a few suggestions for how to proceed:

1. Write a function called \py{m_pairs} that takes a list of nodes
and the number of edges, $m$, and returns a random selection of $m$
edges.  A simple way to do that is to generate a list of all possible
edges and use \py{random.sample}.

2. Write a function called \py{make_m_graph} that takes $n$ and
$m$ and returns a random graph with $n$ nodes and $m$ edges.

3. Make a version of \py{prob_connected} that uses
\py{make_m_graph} instead of \py{make_random_graph}.

4. Compute the probability of connectivity for a range of values of $m$.

How do the results of this experiment compare to the results using the
first type of ER graph?

\end{exercise}


\chapter{Small world graphs}

Many networks in the real world, including social networks, have
the ``small world property'', which is that the average distance
between nodes, measured in number of edges on the shortest path,
is much smaller than expected.

In this chapter, I present Stanley Milgram's famous Small World
Experiment, which was the first scientific demonstration of
the small world property in a real social network.  Then we'll
consider Watts-Strogatz graphs, which are intended as a model of
small world graphs.
I'll replicate the experiment Watts and Strogatz performed and
explain what it is intended to show.

Along the way, we'll see two new graph algorithms: breadth-first
search (BFS) and Dijkstra's algorithm for computing the shortest
path between nodes in a graph.

The code for this chapter is in {\tt chap03.ipynb} in the repository
for this book.  More information about working with the code is
in Section~\ref{code}.

\section{Stanley Milgram}

Stanley Milgram was an American social psychologist who conducted
two of the most famous experiments in social science, the
Milgram experiment, which studied people's obedience to authority
(\url{http://en.wikipedia.org/wiki/Milgram_experiment})
and the Small World Experiment, which studied
the structure of social networks
(\url{http://en.wikipedia.org/wiki/Small_world_phenomenon}).
\index{Milgram, Stanley}
\index{small world experiment}

In the Small World Experiment, Milgram sent a package to several
randomly-chosen people in Wichita, Kansas, with instructions asking
them to forward an enclosed letter to a target person, identified by
name and occupation, in Sharon, Massachusetts (which is the town near
Boston where I grew up).  The subjects were told that they could mail
the letter directly to the target person only if they knew him
personally; otherwise they were instructed to send it, and the same
instructions, to a relative or friend they thought would be more
likely to know the target person.
\index{Kansas}
\index{Wichita, Kansas}
\index{Massachusetts}
\index{Sharon, Massachusetts}

Many of the letters were never delivered, but for the ones that
were the average path length---the number of
times the letters were forwarded---was about six.  This result
was taken to confirm previous observations (and speculations) that
the typical distance between any two people in a social network
is about ``six degrees of separation.''
\index{six degrees}

This conclusion is surprising because most people expect social
networks to be localized---people tend to live near their
friends---and in a graph with local connections, path lengths tend to
increase in proportion to geographical distance.  For example, most of
my friends live nearby, so I would guess that the average distance
between nodes in a social network is about 50 miles.  Wichita is about
1600 miles from Boston, so if Milgram's letters traversed typical
links in the social network, they should have taken 32 hops, not six.
\index{hop}
\index{social network}
\index{local connection}


\section{Watts and Strogatz}

In 1998 Duncan Watts and Steven Strogatz published a paper in {\em
  Nature}, ``Collective dynamics of `small-world' networks'', that
proposed an explanation for the small world phenomenon.  You can
download it from
\url{http://www.nature.com/nature/journal/v393/n6684/abs/393440a0.html}.
\index{Watts, Duncan} \index{Strogatz, Steven} \index{small world
  network}

Watts and Strogatz start with two kinds of graph that were well
understood: random graphs and regular graphs.  In a random graph, nodes
are connected at random.  In a regular graph, every node has the
same number of neighbors.
They consider two
properties of these graphs, clustering and path length:
\index{random graph}
\index{regular graph}
\index{clustering}
\index{path length}

\begin{description}

\item Clustering is a measure of the ``cliquishness'' of the graph.
In a graph, a {\bf clique} is a subset of nodes that are
all connected to each other; in a social network, a clique is
a set of people who are all friends with each other.  Watts and Strogatz
defined a clustering coefficient that quantifies the likelihood
that two nodes that are connected to the same node are also
connected to each other.
\index{clique}

\item Path length is a measure of the average distance between
two nodes, which corresponds to the degrees of separation in
a social network.

\end{description}

Watts and Strogatz show that regular graphs
have high clustering and high path lengths, whereas
random graphs with the same size usually have low clustering
and low path lengths.  So neither of these is a good model of
social networks, which combine high clustering with
short path lengths.

Their goal was to create a {\bf generative model} of a social
network.  A generative model tries to explain a phenomenon by
modeling the process that builds or leads to the phenomenon.
Watts and Strogatz proposed this process for building
small-world graphs:
\index{generative model}

\begin{enumerate}

\item Start with a regular graph with $n$ nodes and each node
  connected to $k$ neighbors.

\item Choose a subset of the edges and ``rewire'' them by
  replacing them with random edges.
  \index{rewire}

\end{enumerate}

The probability that an edge is rewired is a parameter, $p$,
that controls how random the graph is.  With $p=0$, the graph
is regular; with $p=1$ it is random.
\index{parameter}

Watts and Strogatz found that small values of $p$ yield graphs
with high clustering, like a regular graph, and low path
lengths, like a random graph.

In this chapter I replicate the Watts and Strogatz experiment
in the following steps:

\begin{enumerate}

\item We'll start by constructing a ring lattice, which is a kind
of regular graph.

\item Then we'll rewire it as Watts and Strogatz did.

\item We'll write a function to measure the degree of clustering
and use a NetworkX function to compute path lengths.

\item Then we'll compute the degree of clustering and path length for
a range of values of $p$.

\item Finally, I'll present an efficient algorithm for computing shortest
paths, Dijkstra's algorithm.

\end{enumerate}


\section{Ring lattice}

\begin{figure}
\centerline{\includegraphics[width=3.5in]{figs/chap03-1.pdf}}
\caption{A ring lattice with $n=10$ and $k=4$.}
\label{chap03-1}
\end{figure}

A {\bf regular} graph is a graph where each node has the same number
of neighbors; the number of neighbors is also called the {\bf degree}
of the node.

A ring lattice is a kind of regular graph, which Watts and Strogatz
use as the basis of their model.
In a ring lattice with $n$ nodes, the nodes can be arranged in a circle
with each node connected to the $k$ nearest neighbors.

For example, a ring lattice with $n=3$
and $k=2$ would add the following edges: $(0, 1)$, $(1, 2)$, and
$(2, 0)$.  Notice that the edges ``wrap around'' from the
highest-numbered node back to 0.

More generally, we can enumerate the edges like this:

\begin{code}
def adjacent_edges(nodes, halfk):
    n = len(nodes)
    for i, u in enumerate(nodes):
        for j in range(i+1, i+halfk+1):
            v = nodes[j % n]
            yield u, v
\end{code}

\py{adjacent_edges} takes a list of nodes and a parameter,
\py{halfk}, which is half of $k$.  It is a generator function that
yields one edge at a time.  It uses the modulus operator, \verb"%",
to wrap around from the highest-numbered node to the lowest.

We can test it like this:

\begin{code}
>>> nodes = range(3)
>>> for edge in adjacent_edges(nodes, 1):
...     print(edge)
(0, 1)
(1, 2)
(2, 0)
\end{code}

Now we can use \py{adjacent_edges} to make a ring lattice:

\begin{code}
def make_ring_lattice(n, k):
    G = nx.Graph()
    nodes = range(n)
    G.add_nodes_from(nodes)
    G.add_edges_from(adjacent_edges(nodes, k//2))
    return G
\end{code}

Notice that \py{make_ring_lattice} uses floor division to compute
\py{halfk}, so if \py{k} is odd, it will round down and generate
a ring lattice with degree \py{k-1}.  That's probably not what we
want, but it is good enough for now.

We can test the function like this:

\begin{code}
lattice = make_ring_lattice(10, 4)
\end{code}

Figure~\ref{chap03-1} shows the result.


\section{WS graphs}

\begin{figure}
\centerline{\includegraphics[width=3.5in]{figs/chap03-2.pdf}}
\caption{WS graphs with $n=20$, $k=4$, and $p=0$ (left), $p=0.2$ (middle),
and $p=1$ (right).}
\label{chap03-2}
\end{figure}

To make a Watts-Strogatz (WS) graph, we start with a ring lattice and
``rewire'' some of the edges.  In their paper, Watts and Strogatz
consider the edges in a particular order and rewire each one with
probability $p$.  If an edge is rewired, they leave the first node
unchanged and choose the second node at random.  They don't allow self
loops or multiple edges; that is, you can't have a edge from a node to
itself, and you can't have more than one edge between the same two
nodes.

Here is my implementation of this process.

\begin{code}
def rewire(G, p):
    nodes = set(G.nodes())
    for edge in G.edges():
        if flip(p):
            u, v = edge
            choices = nodes - {u} - set(G[u])
            new_v = choice(tuple(choices))
            G.remove_edge(u, v)
            G.add_edge(u, new_v)
\end{code}

The parameter \py{p} is the probability of rewiring an edge.  The
\py{for} loop enumerates the edges and uses \py{flip}, which returns
\py{True} with probability \py{p}, to choose which ones get rewired.

If we are rewiring an edge from node \py{u} to node \py{v}, we
have to choose a replacement for \py{v}, called \py{new_v}.
To compute the possible choices,
we start with \py{nodes}, which is a set,
and subtract off \py{u} and its neighbors, which avoids self
loops and multiple edges.

Then we choose \py{new_v} from \py{choices}, remove the existing
edge from \py{u} to \py{v}, and add a new edge from \py{u} to
\py{new_v}.

As an aside, the expression \py{G[u]} returns a
dictionary that contains the neighbors of \py{u} as keys.  In
this case it is a little faster than using \py{G.neighbors}.

This function does not consider the edges in the order specified
by Watts and Strogatz, but it doesn't seem to affect
the results.

Figure~\ref{chap03-2} shows WS graphs with $n=20$, $k=4$, and
a range of values of $p$.  When $p=0$, the graph is a ring lattice.
When $p=1$, it is completely random.  As we'll see, the interesting
things happen in between.


\section{Clustering}
\label{clustering}

The next step is to compute the clustering coefficient, which
quantifies the tendency for the nodes to form cliques.
A {\bf clique} is a set of nodes that are completely connected;
that is, there are edges between all pairs of nodes in the set.

Suppose a particular node, $u$, has $k$ neighbors.  If all of the
neighbors are connected to each other, there would be $k(k-1)/2$
edges among them.  The fraction of those edges that actually exist
is the local clustering coefficient for $u$, denoted $C_u$.
It is called
a ``coefficient'' because it is always between 0 and 1.

If we compute the average of $C_u$ over all nodes, we get the
``network average clustering coefficient'', denoted $\bar{C}$.

Here is a function that computes it.

\begin{code}
def node_clustering(G, u):
    neighbors = G[u]
    k = len(neighbors)
    if k < 2:
        return 0

    total = k * (k-1) / 2
    exist = 0
    for v, w in all_pairs(neighbors):
        if G.has_edge(v, w):
            exist +=1
    return exist / total
\end{code}

Again I use \py{G[u]}, which returns a dictionary
with the neighbors of \py{node} as keys.  If a node has fewer than 2
neighbors, the clustering coefficient is undefined, but for simplicity
\py{node_clustering} returns 0.

Otherwise we compute the number of possible edges among the neighbors,
\py{total}, and then count the number of those edges that actually
exist.  The result is the fraction of all edges that exist.

We can test the function like this:

\begin{code}
>>> lattice = make_ring_lattice(10, 4)
>>> node_clustering(lattice, 1)
0.5
\end{code}

In a ring lattice with $k=4$, the clusting coefficient for each node
is 0.5 (if you are not convinced, take another look at
Figure~\ref{chap03-1}).

Now we can compute the network average clustering coefficient like this:

\begin{code}
def clustering_coefficient(G):
    cc = np.mean([node_clustering(G, node) for node in G])
    return cc
\end{code}

\py{np.mean} is a NumPy function that computes the mean of the numbers
in a list or array.

And we can test it like this:

\begin{code}
>>> clustering_coefficient(lattice)
0.5
\end{code}

In this graph, the local clustering coefficient for all nodes is 0.5,
so the average across nodes is 0.5.  Of course, we expect this value
to be different for WS graphs.


\section{Shortest path lengths}
\label{pathlength}

The next step is to compute the characteristic path length, $L$, which
is the average length of the shortest path between each pair of nodes.
To compute it, I'll start with a function provided by NetworkX,
\py{shortest_path_length}.  I'll use it to replicate the Watts and
Strogatz experiment, then I'll explain how it works.

Here's a function that takes a graph and returns a list of shortest
path lengths, one for each pair of nodes.

\begin{code}
def path_lengths(G):
    length_map = nx.shortest_path_length(G)
    lengths = [length_map[u][v] for u, v in all_pairs(G)]
    return lengths
\end{code}

The return value from \py{nx.shortest_path_length} is a dictionary
of dictionaries.  The outer dictionary maps from each node, \py{u},
to a dictionary that maps from each node, \py{v}, to the length of
the shortest path from \py{u} to \py{v}.

With the list of lengths from \py{path_lengths}, we can compute $L$
like this:

\begin{code}
def characteristic_path_length(G):
    return np.mean(path_lengths(G))
\end{code}

And we can test it with a small ring lattice:

\begin{code}
>>> lattice = make_ring_lattice(3, 2)
>>> characteristic_path_length(lattice)
1.0
\end{code}

In this example, all 3 nodes are connected to each other, so the
mean path length is 1.


\section{The WS experiment}

\begin{figure}
\centerline{\includegraphics[width=3.5in]{figs/chap03-3.pdf}}
\caption{Clustering coefficient (C) and characteristic path length (L) for
WS graphs with $n=1000$, $k=10$, and a range of $p$.}
\label{chap03-3}
\end{figure}

Now we are ready to replicate the WS experiment, which shows that for
a range of values of $p$, a WS graph has high clustering like a
regular graph and short path lengths like a random graph.

I'll start with \py{run_one_graph}, which takes \py{n}, \py{k}, and \py{p}; it
generates a WS graph with the given parameters and computes the
mean path length, \py{mpl}, and clustering coefficient \py{cc}:

\begin{code}
def run_one_graph(n, k, p):
    ws = make_ws_graph(n, k, p)
    mpl = characteristic_path_length(ws)
    cc = clustering_coefficient(ws)
    print(mpl, cc)
    return mpl, cc
\end{code}

Watts and Strogatz ran their experiment with \py{n=1000} and \py{k=10}.
With these parameters, \py{run_one_graph} takes about one second on
my computer; most of that time is spent computing the
mean path length.

Now we need to compute these values for a range of \py{p}.  I'll use
the NumPy function \py{logspace} again to compute \py{ps}:

\begin{code}
ps = np.logspace(-4, 0, 9)
\end{code}

For each value of \py{p}, I generate 3 random graphs and we'll average the
results.  Here's the function that runs the experiment:

\begin{code}
def run_experiment(ps, n=1000, k=10, iters=3):
    res = {}
    for p in ps:
        print(p)
        res[p] = []
        for _ in range(iters):
            res[p].append(run_one_graph(n, k, p))
    return res
\end{code}

The result is a dictionary that maps from each value of \py{p} to
a list of \py{(mpl, cc)} pairs.

The last step is to aggregate the results:

\begin{code}
L = []
C = []
for p, t in sorted(res.items()):
    mpls, ccs = zip(*t)
    mpl = np.mean(mpls)
    cc = np.mean(ccs)
    L.append(mpl)
    C.append(cc)
\end{code}

Each time through the loop, we get a value of \py{p} and a list of
\py{(mpl, cc)} pairs.  We use \py{zip} to extracts two lists, \py{mpls} and
\py{ccs}, then compute their means and append them to \py{L} and \py{C}, which
are lists of path lengths and clustering coefficients.

In order to plot \py{L} and \py{C} on the same axes, we standardize them
by dividing through by the first element:

\begin{code}
L = np.array(L) / L[0]
C = np.array(C) / C[0]
\end{code}

Figure~\ref{chap03-3} shows the results.  As $p$ increases, the mean
path length drops quickly, because even a small number of randomly
rewired edges provide shortcuts between regions of the graph that
are far apart in the lattice.  On the other hand, removing local links
decreases the clustering coefficient, but much more slowly.

As a result, there is a wide range of $p$ where a WS graph has the
properties of a small world graph, high clustering and low path
lengths.

And that's why Watts and Strogatz propose WS graphs as a
model for real-world networks that exhibit the small world phenomenon.


\section{What kind of explanation is {\em that}?}

If you ask me why planetary orbits are elliptical,
I might start by modeling a planet and a star as point masses; I
would look up the law of universal gravitation at
\url{http://en.wikipedia.org/wiki/Newton's_law_of_universal_gravitation}
and use it to write a differential equation for the motion of
the planet.  Then I would either derive the orbit equation or,
more likely, look it up at \url{http://en.wikipedia.org/wiki/Orbit_equation}.
With a little algebra, I could derive the conditions that
yield an elliptical orbit.  Then I would argue that the objects
we consider planets satisfy these conditions.
\index{planetary motion}
\index{universal gravitation}

People, or at least scientists, are generally satisfied with
this kind of explanation.  One of the reasons for its appeal
is that the assumptions and approximations in the model seem
reasonable.  Planets and stars are not really point masses,
but the distances between them are so big that their actual
sizes are negligible.  Planets in the same solar system can
affect each others' orbits, but the effect is usually small.
And we ignore relativistic effects, again on the assumption that
they are small.
\index{explanatory model}

This explanation is also appealing because it is equation-based.
We can express the orbit equation in a closed form, which means
that we can compute orbits efficiently.  It also means that
we can derive general expressions for the orbital velocity,
orbital period, and other quantities.
\index{equation-based model}

Finally, I think this kind of explanation is appealing because
it has the form of a mathematical proof.  It starts from a
set of axioms and derives the result by logic and analysis.
But it is important to remember that the proof pertains to the
model and not the real world.  That is, we can prove that
an idealized model of a planet yields an elliptic orbit, but
we can't prove that the model pertains to actual planets (in
fact, it does not).
\index{mathematical proof}
\index{proof}

By comparison, Watts and Strogatz's explanation of the small
world phenomenon may seem less satisfying.  First, the model
is more abstract, which is to say less realistic.  Second,
the results are generated by simulation, not by mathematical
analysis.  Finally, the results seem less like a proof and
more like an example.
\index{abstract model}

Many of the models in this book are like the Watts and Strogatz model:
abstract, simulation-based and (at least superficially) less formal
than conventional mathematical models.  One of the goals of this book
it to consider the questions these models raise:

\index{simulation-based model}

\begin{itemize}

\item What kind of work can these models do: are they predictive, or
  explanatory, or both?

\item Are the explanations these models offer less satisfying than
  explanations based on more traditional models?  Why?

\item How should we characterize the differences between these and
  more conventional models?  Are they different in kind or only in
  degree?

\end{itemize}

Over the course of the book I will offer my answers
to these questions, but they are tentative and sometimes
speculative.  I encourage you to consider them skeptically
and reach your own conclusions.


\section{Breadth-First Search}
\label{bfs}

When we computed shortest paths, we used a function provided by
NetworkX, but I have not explained how it works.  To do that, I'll
start with breadth-first search, which is the basis of Dijkstra's
algorithm for computing shortest paths.

In Section~\ref{connected} I presented \py{reachable_nodes}, which finds all
the nodes that can be reached from a given starting node:

\begin{code}
def reachable_nodes(G, start):
    seen = set()
    stack = [start]
    while stack:
        node = stack.pop()
        if node not in seen:
            seen.add(node)
            stack.extend(G.neighbors(node))
    return seen
\end{code}

I didn't say so at the time, but \py{reachable_nodes} performs a
depth-first search (DFS).  Now we'll modify it to perform breadth-first
search (BFS).

To understand the difference, imagine you are exploring a castle.
You start in a room with three doors marked A, B, and C.  You open
door C and discover another room, with doors marked D, E, and F.

Which door do you open next?  If you are feeling adventurous, you might
want to go deeper into the castle and choose D, E, or F.  That would be
a depth-first search.

But if you wanted to be more systematic, you might go back and explore
A and B before D, E, and F.  That would be a breadth-first search.

In \py{reachable_nodes}, we use \py{list.pop} to choose the next node to
``explore''.  By default, \py{pop} returns the last element of the list,
which is the last one we added.  In the example, that would be door F.

If we want to perform a BFS instead, the simplest solution is to
pop the first element off the stack:

\begin{code}
        node = stack.pop(0)
\end{code}

That works, but it is slow.  In Python, popping the last element
of a list takes constant time, but popping the first element is linear
in the length of the list.  In the worst case, the length of the
stack is $O(\V)$, which makes this implementation of BFS $O(\V\E)$,
which is much worse than what it should be, $O(\V + \E)$.

We can solve this problem with a double-ended queue, also known
as a {\bf deque}.  The important feature of a deque is that you
can add and remove elements from the beginning or end in constant time.
To see how it is implemented, see \url{https://en.wikipedia.org/wiki/Double-ended_queue}.

Python provides a \py{deque} in the \py{collections} module, so we can
import it like this:

\begin{code}
from collections import deque
\end{code}

And we can use it to write an efficient BFS:

\begin{code}
def reachable_nodes_bfs(G, start):
    seen = set()
    queue = deque([start])
    while queue:
        node = queue.popleft()
        if node not in seen:
            seen.add(node)
            queue.extend(G.neighbors(node))
    return seen
\end{code}

The differences are:

\begin{itemize}

\item I replaced the list called \py{stack} with a deque called \py{queue}.

\item I replaced \py{pop} with \py{popleft}, which removes and returns
leftmost element of the queue, which was the first to be added.

\end{itemize}

This version is back to being $O(\V + \E)$.  Now we're ready to
find shortest paths.


\section{Dijkstra's algorithm}
\label{dijkstra}

Edsger W. Dijkstra was a Dutch computer scientist who invented an
efficient shortest-path algorithm (see
\url{http://en.wikipedia.org/wiki/Dijkstra's_algorithm}).  He also invented the
semaphore, which is a data structure used to coordinate programs that
communicate with each other (see
\url{http://en.wikipedia.org/wiki/Semaphore_(programming)} and Downey, {\em The
  Little Book of Semaphores}).

\index{Dijkstra, Edsger}
\index{Little Book of Semaphores@{\em The Little Book of Semaphores}}

Dijkstra is famous (and notorious) as the author of a series
of essays on computer science.
Some, like ``A Case against the GO TO Statement'', have
had a profound effect on programming practice.
Others, like
``On the Cruelty of Really Teaching Computing Science'', are
entertaining in their cantankerousness, but less effective.

{\bf Dijkstra's algorithm} solves the ``single source shortest path
problem'', which means that it finds the minimum distance from a given
``source'' node to every other node in the graph (or at least every
connected node).

\index{shortest path}
\index{single source shortest path}
\index{Dijkstra's algorithm}

We start with a simplified version of the algorithm that
considers all edges the same length.  The more general version
works with any non-negative edge lengths.

The simplified version is similar to the breadth-first search
in Section~\ref{bfs} except that we replace the set called
\py{seen} with a dictionary called \py{dist}, which maps from each
node to its distance from the source:

%TODO: get rid of the second set constructor, if possible

\begin{code}
def shortest_path_dijkstra(G, start):
    dist = {start: 0}
    queue = deque([start])
    while queue:
        node = queue.popleft()
        new_dist = dist[node] + 1

        neighbors = set(G[node]) - set(dist)
        for n in neighbors:
            dist[n] = new_dist

        queue.extend(neighbors)
    return dist
\end{code}

Here's how it works:

\begin{itemize}

\item Initially, \py{queue} contains a single element, \py{start}, and \py{dist}
maps from \py{start} to distance 0 (which is the distance from \py{start} to
itself).

\item Each time through the loop, we use \py{popleft} to select nodes
in the order they were added to the queue.

\item Next we find all neighbors of \py{node} that are not already in
\py{dist}.

\item Since the distance from \py{start} to \py{node} is \py{dist[node]}, the
distance to any of the undiscovered neighbors is \py{dist[node]+1}.

\item For each neighbor, we add an entry to \py{dist}, then we add
the neighbors to the queue.

\end{itemize}

This algorithm only works if we use BFS, not DFS.  Why?

The first time through the loop \py{node} is \py{start}, and \py{new_dist}
is 1.  So the neighbors of \py{start} get distance 1 and they
go in the queue.

When we process the neighbors of \py{start}, all of {\em their}
neighbors get distance 2.  We know that none of them can have
distance 1, because if they did, we would have discovered
them during the first iteration.

Similarly, when we process the nodes with distance 2, we give
their neighbors distance 3.  We know that none of them can
have distance 1 or 2, because if they did, we would have
discovered them during a previous iteration.

And so on.  If you are familiar with proof by induction, you
can see where this is going.

But this argument only works if we process all nodes with distance
1 before we start processing nodes with distance 2, and so on.
And that's exactly what BFS does.

In the exercises at the end of this chapter, you'll write a version
of Dijkstra's algorithm using DFS, so you'll have a chance to see
what goes wrong.


\section{Exercises}

\begin{exercise}

In a ring lattice, every node has the same number of neighbors.  The
number of neighbors is called the {\bf degree} of the node, and a
graph where all nodes have the same degree is called a {\bf regular
  graph}.

All ring lattices are regular, but not all regular graphs are ring
lattices.  In particular, if \py{k} is odd, we can't construct a ring
lattice, but we might be able to construct a regular graph.

Write a function called \py{make_regular_graph} that takes \py{n} and \py{k}
and returns a regular graph that contains \py{n} nodes, where every node
has \py{k} neighbors.  If it's not possible to make a regular graph with
the given values of \py{n} and \py{k}, the function should raise a
\py{ValueError}.

\end{exercise}


\begin{exercise}

My implementation of \py{reachable_nodes_bfs} is efficient in the sense
that it is in $O(\V + \E)$, but it incurs a lot of overhead adding nodes
to the queue and removing them.  NetworkX provides a simple, fast
implementation of BFS, available from the NetworkX repository on
  GitHub at \url{https://github.com/networkx/networkx/blob/master/networkx/algorithms/components/connected.py}.

%TODO: tinyurl

Here is a version I modified to return a set of nodes:

\begin{code}
def _plain_bfs(G, source):
    seen = set()
    nextlevel = {source}
    while nextlevel:
        thislevel = nextlevel
        nextlevel = set()
        for v in thislevel:
            if v not in seen:
                seen.add(v)
                nextlevel.update(G[v])
    return seen
\end{code}

Compare this function to \py{reachable_nodes_bfs} and see which is
faster.  Then see if you can modify this function to implement a
faster version of \py{shortest_path_dijkstra}.

\end{exercise}


\begin{exercise}

The following implementation of a BFS
contains two performance errors.  What are
they?  What is the actual order of growth for this algorithm?
\index{order of growth}
\index{performance error}

\begin{code}
def bfs(top_node, visit):
    """Breadth-first search on a graph, starting at top_node."""
    visited = set()
    queue = [top_node]
    while len(queue):
        curr_node = queue.pop(0)    # Dequeue
        visit(curr_node)            # Visit the node
        visited.add(curr_node)

        # Enqueue non-visited and non-enqueued children
        queue.extend(c for c in curr_node.children
                     if c not in visited and c not in queue)
\end{code}

\end{exercise}


\begin{exercise}
In Section~\ref{dijkstra}, I claimed that Dijkstra's algorithm does
not work unless it uses BFS.  Write a version of
\py{shortest_path_dijkstra} that uses DFS and test it on a few examples
to see what goes wrong.
\end{exercise}



\begin{exercise}

A natural question about the Watts and Strogatz paper is
whether the small world phenomenon is specific to their
generative model or whether other similar models yield
the same qualitative result (high clustering and low path lengths).
\index{small world phenomenon}

To answer this question, choose a variation of the
Watts and Strogatz model and repeat the experiment.
There are two kinds of variation you might consider:

\begin{itemize}

\item Instead of starting with a regular graph, start with
another graph with high clustering.  For example, you could
put nodes at random locations in a 2-D space
and connect each node to its nearest $k$ neighbors.

\item Experiment with different kinds of rewiring.

\end{itemize}

If a range of similar models yield similar behavior, we
say that the results of the paper are {\bf robust}.
\index{robust}

\end{exercise}


\begin{exercise}

Dijkstra's algorithm solves the ``single source shortest path''
problem, but to compute the characteristic path length of a graph,
we actually want to solve the ``all pairs shortest path'' problem.

Of course, one option is to run Dijkstra's algorithm $n$ times,
once for each starting node.  And for some applications, that's
probably good enough.  But there are are more efficient alternatives.

Find an algorithm for the all-pairs shortest path problem and
implement it.  See
\url{https://en.wikipedia.org/wiki/Shortest_path_problem#All-pairs_shortest_paths}.

Compare the run time of your implementation with running
Dijkstra's algorithm $n$ times.  Which algorithm is better in
theory?  Which is better in practice?  Which one does NetworkX
use?

% https://github.com/networkx/networkx/blob/master/networkx/algorithms/shortest_paths/unweighted.py

\end{exercise}



\chapter{Scale-free networks}
\label{scale-free}

\newcommand{\Barabasi}{Barab\'{a}si}

In this chapter, we'll work with data from an online social network, and use a
Watts-Strogatz graph to model it.  The WS model has characteristics of
a small world network, like the data, but it has low
variability in the number of neighbors from node to node,
unlike the data.

This discrepancy is the motivation for a network model developed
by \Barabasi~and Albert.  The BA model captures the observed variability
in the number of neighbors, and it has one of the small world
properties, short path lengths, but it does not have the high
clustering of a small world network.

The chapter ends with a discussion of WS and BA graphs as explanatory
models for small world networks.

The code for this chapter is in {\tt chap04.ipynb} in the respository
for this book.  More information about working with the code is
in Section~\ref{code}.


\section{Social network data}

Watts-Strogatz graphs are intended to model networks in the natural
and social sciences.  In their original paper, Watts and Strogatz
looked at the network of film actors (connected if they have appeared
in a movie together); the electrical power grid in the western United
States; and the network of neurons in the brain of the roundworm
{\it C. elegans}.  They found that all of these networks had the
high connectivity and low path lengths characteristic of small world
graphs.

In this section we'll perform the same analysis with a different
dataset, a set of Facebook users and their friends.  If you are not
familiar with Facebook, users who are connected to each other are
called ``friends'', regardless of the nature of their relationship in
the real world.

I'll use data from the Stanford Network Analysis Project (SNAP), which
shares large datasets from online social networks and other sources.
Specifically, I'll use their Facebook dataset\footnote{J. McAuley and
  J. Leskovec. Learning to Discover Social Circles in Ego
  Networks. NIPS, 2012.}, which includes 4039 users and 88,234
friend relationships among them.  This dataset is in the repository
for this book, but it is also available from the SNAP web site at
\url{https://snap.stanford.edu/data/egonets-Facebook.html}

The data file contains one line per edge, with users identified by
integers from 0 to 4038.  Here's the code that reads the file:

\begin{code}
def read_graph(filename):
    G = nx.Graph()
    array = np.loadtxt(filename, dtype=int)
    G.add_edges_from(array)
    return G
\end{code}

NumPy provides a function called \py{loadtext} that reads the
given file and returns the contents as a NumPy array.  The
parameter \py{dtype} specifies the type of the elements of the array.

Then we can use \py{add_edges_from} to iterate the rows of the array
and make edges.  Here are the results:

\begin{code}
>>> fb = read_graph('facebook_combined.txt.gz')
>>> n = len(fb)
>>> m = len(fb.edges())
>>> n, m
(4039, 88234)
\end{code}

The number of nodes and edges are consistent with the documentation
of the dataset.

Now we can check whether this dataset has the characteristics of
a small world graph: high clustering and low path lengths.

In Section~\ref{clustering} we wrote a function to compute
the network average clustering coefficient.  NetworkX provides
a function called \py{average_clustering}, which does the same
thing a little faster.

But for larger graphs, they are both too slow, taking time
proportional to $n k^2$, where $n$ is the number of nodes and
$k$ is the number of neighbors each node is connected to.

Fortunately, NetworkX provides a function that estimates the
clustering coefficient by random sampling.  You can invoke it like
this:

\begin{code}
    from networkx.algorithms.approximation import average_clustering
    average_clustering(G, trials=1000)
\end{code}

The following function does something similar for path lengths.

\begin{code}
def random_path_lengths(G, nodes=None, trials=1000):
    if nodes is None:
        nodes = G.nodes()
    else:
        nodes = list(nodes)

    pairs = np.random.choice(nodes, (trials, 2))
    lengths = [nx.shortest_path_length(G, *pair)
               for pair in pairs]
    return lengths
\end{code}

\py{G} is a graph, \py{nodes} is the list of nodes we should sample
from, and \py{trials} is the number of random paths to sample.
If \py{nodes} is \py{None}, we sample from the entire graph.

\py{pairs} is a NumPy array of randomly chosen nodes with
one row for each trial and two columns.

The list comprehension enumerates the rows in the array and
computes the shortest distance between each pair of nodes.
The result is a list of path lengths.

\py{estimate_path_length} generates a list of random path lengths and
returns their mean:

\begin{code}
def estimate_path_length(G, nodes=None, trials=1000):
    return np.mean(random_path_lengths(G, nodes, trials))
\end{code}

I'll use \py{average_clustering} to compute $C$:

\begin{code}
C = average_clustering(fb)
\end{code}

And \py{estimate_path_lengths} to compute $L$:

\begin{code}
L = estimate_path_lengths(fb)
\end{code}

The clustering coefficient is about 0.61, which is high,
as we expect if this network has the small world property.

And the average path is 3.7, which is
quite short in a network of more than 4000 users.  It's a small
world after all.

Now let's see if we can construct a WS graph that has the same
characteristics as this network.


\section{WS Model}

In the Facebook dataset, the average number of edges per node is about
22.  Since each edge is connected to two nodes, the average degree
is twice the number of edges per node:

\begin{code}
>>> k = int(round(2*m/n))
>>> k
44
\end{code}

We can make a WS graph with \py{n=4039} and \py{k=44}.  When \py{p=0}, we
get a ring lattice.

\begin{code}
lattice = nx.watts_strogatz_graph(n, k, 0)
\end{code}

In this graph, clustering is high: \py{C} is 0.73, compared to 0.61
in the dataset.  But \py{L} is 46, much higher
than in the dataset!

With \py{p=1} we get a random graph:

\begin{code}
random_graph = nx.watts_strogatz_graph(n, k, 1)
\end{code}

In the random graph, \py{L} is 2.6, even shorter than
in the dataset (3.7), but \py{C} is only 0.011, so that's no good.

By trial and error, we find that when \py{p=0.05} we get a WS graph with
high clustering and low path length:

\begin{code}
ws = nx.watts_strogatz_graph(n, k, 0.05, seed=15)
\end{code}

In this graph \py{C} is 0.63, a bit higher than
in the dataset, and \py{L} is 3.2, a bit lower than in the dataset.
So this graph models the small world characteristics of the dataset
well.

So far, so good.


\section{Degree}

\begin{figure}
\centerline{\includegraphics[width=5.5in]{figs/chap04-1.pdf}}
\caption{PMF of degree in the Facebook dataset and in the WS model.}
\label{chap04-1}
\end{figure}

Recall that the degree of a node is the number of neighbors it is
connected to.  If the WS graph is a good model for the Facebook network,
it should have the same total (or average) degree, and ideally the
same variance in degree, across nodes.

This function returns a list of degrees in a graph, one for each node:

\begin{code}
def degrees(G):
    return [G.degree(u) for u in G]
\end{code}

The mean degree in the dataset is 43.7; the mean degree in
the WS model is 44.  So far, so good.

However, the standard deviation of degrees in the WS model is 1.5;
the standard deviation in the data is 52.4.  Oops.

What's going on here?  To get a better view, we have to look at the
{\bf distribution} of degrees, not just the mean and standard deviation.

I'll represent the distribution of degrees with a \py{Pmf} object,
which is defined in the \py{thinkstats2} module.
\py{Pmf} stands for ``probability mass function'';
if you are not familiar with this concept,
you might want to read Chapter 3 of {\it Think Stats, 2nd edition}
at \url{http://greenteapress.com/thinkstats2/html/thinkstats2004.html}.

Briefly, a \py{Pmf} maps from values to their probabilities.
A \py{Pmf} of degrees is a mapping from each possible degree, $d$, to the
fraction of nodes with degree $d$.

As an example, I'll construct a graph with nodes 1, 2, and 3 connected
to a central node, 0:

\begin{code}
G = nx.Graph()
G.add_edge(1, 0)
G.add_edge(2, 0)
G.add_edge(3, 0)
nx.draw(G)
\end{code}

Here's the list of degrees in this graph:

\begin{code}
>>> degrees(G)
[3, 1, 1, 1]
\end{code}

Node 0 has degree 3, the others have degree 1.  Now I can make
a \py{Pmf} that represents this degree distribution:

\begin{code}
>>> from thinkstats2 import Pmf
>>> Pmf(degrees(G))
Pmf({1: 0.75, 3: 0.25})
\end{code}

The result is a \py{Pmf} object that maps from each degree to a
fraction or probability.  In this example, 75\% of the nodes have
degree 1 and 25\% have degree 3.

Now we can make a \py{Pmf} that contains node degrees from the
dataset, and compute the mean and standard deviation:

\begin{code}
>>> from thinkstats2 import Pmf
>>> pmf_fb = Pmf(degrees(fb))
>>> pmf_fb.Mean(), pmf_fb.Std()
(43.691, 52.414)
\end{code}

And the same for the WS model:

\begin{code}
>>> pmf_ws = Pmf(degrees(ws))
>>> pmf_ws.mean(), pmf_ws.std()
(44.000, 1.465)
\end{code}

We can use the \py{thinkplot} module to plot the results:

\begin{code}
thinkplot.Pdf(pmf_fb, label='Facebook')
thinkplot.Pdf(pmf_ws, label='WS graph')
\end{code}

Figure~\ref{chap04-1} shows the two distributions.  They are
very different.

In the WS model, most users have about 44 friends; the minimum is 38
and the maximum is 50.  That's not much variation.
In the dataset, there are many users with only 1 or 2 friends,
but one has more than 1000!

Distributions like this, with many small values and a few very large
values, are called {\bf heavy-tailed}.


\section{Heavy-tailed distributions}
\label{heavytail}

\begin{figure}
\centerline{\includegraphics[width=5.5in]{figs/chap04-2.pdf}}
\caption{PMF of degree in the Facebook dataset and in the WS model,
on a log-log scale.}
\label{chap04-2}
\end{figure}

Heavy-tailed distributions are a
common feature in many areas of complexity science and they will be a
recurring theme of this book.

We can get a clearer picture of a heavy-tailed distribution by
plotting it on a log-log axis, as shown in Figure~\ref{chap04-2}.
This transformation emphasizes the tail of the distribution; that
is, the probabilities of large values.

Under this transformation, the data fall approximately on a
straight line, which suggests that there is a ``power law''
relationship between the largest values in the distribution and their
probabilities.  Mathematically,

\newcommand{\PMF}{\mathrm{PMF}}
\newcommand{\CDF}{\mathrm{CDF}}
\newcommand{\CCDF}{\mathrm{CCDF}}

\[ \PMF(k) \sim k^{-\alpha} \]

where $\PMF(k)$ is the fraction of nodes with degree $k$, $\alpha$
is a parameter, and the symbol $\sim$ indicates that the PMF is
asymptotic to $k^{-\alpha}$ as $k$ increases.

If we take the log of both sides, we get

\[ \log \PMF(k) \sim -\alpha \log k \]

So if a distribution follows a power law and we plot $\PMF(k)$ versus
$k$ on a log-log scale, we expect a straight line with slope
$-\alpha$, at least for large values of $k$.

All power law distributions are heavy-tailed, but there are other
heavy-tailed distributions that don't follow a power law.  We will
see more examples soon.

But first, we have a problem: the WS model has the high clustering
and low path length we see in the data, but the degree distribution
doesn't resemble the data at all.  This discrepancy is the motivation
for our next topic, the \Barabasi-Albert model.


\section{\Barabasi-Albert model}
\label{scale.free}

In 1999 \Barabasi~and Albert published a paper,
``Emergence of Scaling in Random Networks'', that characterizes the
structure of several real-world networks,
including graphs that represent the interconnectivity of movie actors,
world-wide web (WWW) pages, and elements in the electrical power grid
in the western United States.  You can download the paper from
\url{http://www.sciencemag.org/content/286/5439/509}.

\index{movie actor}
\index{world-wide web}
\index{electrical power grid}

They measure the degree of each node and compute $\PMF(k)$, the
probability that a vertex has degree $k$.  Then they plot $\PMF(k)$
versus $k$ on a log-log scale.  The plots fit a
straight line, at least for large values of $k$;
so \Barabasi~and Albert conclude that these
distributions are heavy-tailed.

They also propose a model that generates graphs with the same
property.  The essential features of the model, which distinguish it
from the WS model, are:
\index{generative model}

\begin{description}

\item[Growth:]  Instead of starting with a fixed number of vertices,
the BA model starts with a small graph and adds vertices one at a time.

\item[Preferential attachment:] When a new edge is created, it is
more likely to connect to a vertex that already has a large number
of edges.  This ``rich get richer'' effect is characteristic of
the growth patterns of some real-world networks.
\index{preferential attachment}
\index{rich get richer}

\end{description}

Finally, they show that graphs generated by the \Barabasi-Albert (BA)
model model have a distribution of degrees that obeys a power law.

Graphs with this property are sometimes called {\bf scale-free networks},
for reasons I won't explain; if you are curious, you can read more
at \url{http://en.wikipedia.org/wiki/Scale-free_network}.
\index{scale-free network}

NetworkX provides a function that generates BA graphs.  We will use
it first; then I'll show you how it works.

\begin{code}
ba = nx.barabasi_albert_graph(n=4039, k=22)
\end{code}

The parameters are \py{n}, the number of nodes to generate, and
\py{k}, the number of edges each node starts with when it is added to
the graph.  I chose \py{k=22} because that is the average number
of edges per node in the dataset.

\begin{figure}
\centerline{\includegraphics[width=5.5in]{figs/chap04-3.pdf}}
\caption{PMF of degree in the Facebook dataset and in the BA model,
on a log-log scale.}
\label{chap04-3}
\end{figure}

The resulting graph has 4039 nodes and 21.9 edges per node.
Since every edge is connected to two nodes, the average degree
is 43.8, very close to the average degree in the dataset,
43.7.

And the standard deviation of degree is 40.9, which is a bit
less than in the dataset, 52.4, but it is much better
than what we got from the WS graph, 1.5.

Figure~\ref{chap04-3} shows the degree distributions for the
Facebook network and the BA model on a log-log scale.  The model
is not perfect; in particular, it deviates from the data when
\py{k} is less than 10.  But the tail looks like a straight line,
which suggests that this process generates degree distributions
that follow a power law.

So the BA model is better than the WS model at reproducing the degree
distribution.  But does it have the small world property?

In this example, the average path length, $L$, is $2.5$, which
is even more ``small world'' than the actual network, which has
$L=3.69$.  So that's good, although maybe too good.

On the other hand, the clustering coefficient, $C$, is $0.037$,
not even close to the value in the dataset, $0.61$.
So that's a problem.

Table~\ref{table04-1} summarizes these results.  The WS model captures
the small world characteristics, but not the degree distribution.  The
BA model captures the degree distribution, at least approximately,
and the average path length, but not the clustering coefficient.

In the exercises at the end of this chapter, you can explore other
models intended to capture all of these characteristics.

\begin{table}[]
\centering
\begin{tabular}{lrrr}
\hline
            & \textbf{Facebook} & \textbf{WS model} & \textbf{BA model} \\
\hline
C           & 0.61             & 0.63             & 0.037             \\
L           & 3.69              & 3.23              & 2.51              \\
mean degree & 43.7              & 44                & 43.7              \\
std degree  & 52.4              & 1.5               & 40.1              \\
power law?  & maybe             & no                & yes               \\
\hline
\end{tabular}
\caption{Characteristics of the Facebook network compared to two models.}
\label{table04-1}
\end{table}


\section{Generating BA graphs}

In the previous sections we used a NetworkX function to generate BA
graphs; now let's see how it works.  Here is a version
of \py{barabasi_albert_graph}, with some changes I made to
make it easier to read:

\begin{code}
def barabasi_albert_graph(n, k):

    G = nx.empty_graph(k)
    targets = list(range(k))
    repeated_nodes = []

    for source in range(k, n):

        G.add_edges_from(zip([source]*k, targets))

        repeated_nodes.extend(targets)
        repeated_nodes.extend([source] * k)

        targets = _random_subset(repeated_nodes, k)

    return G
\end{code}

The parameters are \py{n}, the number of nodes we want, and \py{k}, the
number of edges each new node gets (which will turn out to be
approximately the number of edges per node).

We start with a graph that has \py{k} nodes and no edges.  Then we
initialize two variables:

\begin{description}

\item[\py{targets}:] The list of \py{k} nodes that will be connected
to the next node.  Initially \py{targets} contains the original
\py{k} nodes; later it will contain a random subset of nodes.

\item[\py{repeated_nodes}:] A list of existing nodes where each
node appears once for every edge it is connected to.  When we
select from \py{repeated_nodes}, the probability of selecting any
node is proportional to the number of edges it has.

\end{description}

Each time through the loop, we add edges from the source to
each node in \py{targets}.  Then we update \py{repeated_nodes} by
adding each target once and the new node \py{k} times.

Finally, we choose a subset of the nodes to be targets for the
next iteration.  Here's the definition of \py{_random_subset}:

\begin{code}
def _random_subset(repeated_nodes, k):
    targets = set()
    while len(targets) < k:
        x = random.choice(repeated_nodes)
        targets.add(x)
    return targets
\end{code}

Each time through the loop, \py{_random_subset} chooses from
\py{repeated_nodes} and adds the chosen node to \py{targets}.  Because
\py{targets} is a set, it automatically discards duplicates, so
the loop only exits when we have selected \py{k} different nodes.


\section{Cumulative distributions}
\label{cdf}

\begin{figure}
\centerline{\includegraphics[width=5.5in]{figs/chap04-4.pdf}}
\caption{CDF of degree in the Facebook dataset along with the WS model (left) and the BA model (right), on a log-x scale.}
\label{chap04-4}
\end{figure}

Figure~\ref{chap04-3} represents the degree distribution by plotting
the probability mass function (PMF) on a log-log scale.  That's how
\Barabasi~and Albert present their results and it is the representation
used most often in articles about power law distributions.  But it
is not the best way to look at data like this.

A better alternative is a {\bf cumulative distribution function}
(CDF), which maps from a value, $x$, to the fraction of values less
than or equal to $x$.
\index{cumulative distribution function}
\index{CDF}

Given a \py{Pmf}, the simplest way to compute a cumulative probability
is to add up the probabilities for values up to and including $x$:

\begin{code}
def cumulative_prob(pmf, x):
    ps = [pmf[value] for value in pmf if value<=x]
    return sum(ps)
\end{code}

For example, given the degree distribution in the dataset,
\py{pmf_fb}, we can compute the fraction of users with 25 or fewer
friends:

\begin{code}
>>> cumulative_prob(pmf_fb, 25)
0.506
\end{code}

The result is close to 0.5, which means that the median number
of friends is about 25.

CDFs are better for visualization because they are less noisy than
PMFs.  Once you get used to intepreting CDFs, they provide
a clearer picture of the shape of a
distribution than PMFs.

The \py{thinkstats} module provides a class called \py{Cdf} that
represents a cumulative distribution function.  We can use it
to compute the CDF of degree in the dataset.

\begin{code}
from thinkstats2 import Cdf
cdf_fb = Cdf(degrees(fb), label='Facebook')
\end{code}

And \py{thinkplot} provides a function called \py{Cdf} that plots
cumulative distribution functions.

\begin{code}
thinkplot.Cdf(cdf_fb)
\end{code}

Figure~\ref{chap04-5} shows the degree CDF for the Facebook dataset
along with the WS model (left) and the BA model (right).  The x-axis
is on a log scale.

\begin{figure}
\centerline{\includegraphics[width=5.5in]{figs/chap04-5.pdf}}
\caption{Complementary CDF of degree in the Facebook dataset along with the WS model (left) and the BA model (right), on a log-log scale.}
\label{chap04-5}
\end{figure}

Clearly the CDF for the WS model is very different from the CDF
from the data.  The BA model is better, but still not very good,
especially for small values.

In the tail of the distribution (values greater than 100) it looks
like the BA model matches the dataset well enough, but it is
hard to see.  We can get a clearer view with one other view of the
data: plotting the complementary CDF on a log-log scale.

The {\bf complementary CDF} (CCDF) is defined

\[ \CCDF(x) = 1 - \CDF(x) \]

If is useful because if the PMF follows a power law, the CCDF
also follows a power law:

\[ \CCDF(x) = \left( \frac{x}{x_m} \right)^{-\alpha} \]

where $x_m$ is the minimum possible value and $\alpha$ is a parameter
that determines the shape of the distribution.

Taking the log of both sides yields:

\[ \log \CCDF(x) = -\alpha (\log x - \log x_m) \]

So if the distribution obeys a power law, we expect the CCDF on
a log-log scale to be a straight line with slope $-\alpha$.

Figure~\ref{chap04-5} shows the CCDF of degree for the Facebook data,
along with the WS model (left) and the BA model (right), on a log-log
scale.

With this way of looking at the data, we can see that the BA model
matches the tail of the distribution (values above 20) reasonably well.
The WS model does not.



\section{Explanatory models}
\label{model1}

\begin{figure}
\centerline{\includegraphics[height=2in]{figs/model.pdf}}
\caption{The logical structure of an explanatory model.\label{fig.model}}
\end{figure}

We started the discussion of networks with Milgram's Small World
Experiment, which shows that path lengths in social
networks are surprisingly small; hence, ``six degrees of separation''.
\index{six degrees}

When we see something surprising, it is natural to ask ``Why?''  but
sometimes it's not clear what kind of answer we are looking for.  One
kind of answer is an {\bf explanatory model} (see
Figure~\ref{fig.model}).  The logical structure of an explanatory
model is: \index{explanatory model}

\begin{enumerate}

\item In a system, S, we see something observable, O, that warrants
  explanation.
\index{system}
\index{observable}

\item We construct a model, M, that is analogous to the system; that
  is, there is a correspondence between the elements of the model and
  the elements of the system.
\index{model}

\item By simulation or mathematical derivation, we show that the model
  exhibits a behavior, B, that is analogous to O.
\index{behavior}

\item We conclude that S exhibits O {\em because} S is similar to M, M
  exhibits B, and B is similar to O.

\end{enumerate}

At its core, this is an argument by analogy, which says that if two
things are similar in some ways, they are likely to be similar in
other ways.
\index{analogy}
\index{argument by analogy}

Argument by analogy can be useful, and explanatory models can be
satisfying, but they do not constitute a proof in the mathematical
sense of the word.
\index{proof}
\index{mathematical proof}

Remember that all models leave out, or ``abstract away''
details that we think are unimportant.  For any system there
are many possible models that include or ignore different features.
And there might be models that exhibit different behaviors,
B, B' and B'', that are similar to O in different ways.
In that case, which model explains O?
\index{abstract model}

The small world phenomenon is an example: the Watts-Strogatz (WS)
model and the \Barabasi-Albert (BA) model both exhibit elements of
small world behavior, but they offer different explanations:

\begin{itemize}

\item The WS model suggests that social networks are ``small'' because
  they include both strongly-connected clusters and ``weak ties'' that
  connect clusters (see \url{http://en.wikipedia.org/wiki/Mark_Granovetter#The_strength_of_weak_ties}).
\index{weak ties}

\item The BA model suggests that social networks are small because
  they include nodes with high degree that act as hubs, and that
  hubs grow, over time, due to preferential attachment.
\index{preferential attachment}

\end{itemize}

As is often the case in young areas of science, the problem is
not that we have no explanations, but too many.


\section{Exercises}

\begin{exercise}

In Section~\ref{model1} we discussed two explanations for the
small world phenomenon, ``weak ties'' and ``hubs''.
Are these explanations compatible; that is, can they both be right?
Which do you find more satisfying as an explanation, and why?

Is there data you could collect, or experiments you could perform,
that would provide evidence in favor of one model over the other?

Choosing among competing models is the topic of Thomas Kuhn's
essay, ``Objectivity, Value Judgment, and Theory Choice'', which
you can read at
\url{https://github.com/AllenDowney/ThinkComplexity2/blob/master/papers/kuhn.pdf}.
\index{Kuhn, Thomas}
\index{theory choice}
\index{objectivity}

What criteria does Kuhn propose for choosing among competing models?
Do these criteria influence your opinion about the WS and BA models?
Are there other criteria you think should be considered?

\end{exercise}


\begin{exercise}

NetworkX provides a function called \py{powerlaw_cluster_graph} that
implements the "Holme and Kim algorithm for growing graphs with
powerlaw degree distribution and approximate average clustering".
Read the documentation of this function and see if you can use it to
generate a graph that has the same number of nodes as the Facebook
dataset, the same average degree, and the same clustering coefficient.
How does the degree distribution in the model compare to the actual
distribution?

\end{exercise}


\begin{exercise}

Data files from the \Barabasi~and Albert paper are available from
\url{http://www3.nd.edu/~networks/resources.htm}.  Their actor
collaboration data is included in the repository for this book in a
file named \py{actor.dat.gz}.  The following function reads the file and
builds the graph.

\begin{code}
import gzip

def read_actor_network(filename, n=None):
    G = nx.Graph()
    with gzip.open(filename) as f:
        for i, line in enumerate(f):
            nodes = [int(x) for x in line.split()]
            G.add_edges_from(thinkcomplexity.all_pairs(nodes))
            if n and i >= n:
                break
    return G
\end{code}

Compute the number of actors in the graph and the average degree.
Plot the PMF of degree on a log-log scale.  Also plot the CDF of
degree on a log-x scale, to see the general shape of the distribution,
and on a log-log scale, to see whether the tail follows a power law.

Note: The actor network is not connected, so you might want to use
\py{nx.connected_component_subgraphs} to find connected subsets of the
nodes.

\end{exercise}


\chapter{Cellular Automatons}
\label{automatons}

A {\bf cellular automaton} (CA) is a model of a world with very simple
physics.  ``Cellular'' means that the world is divided into discrete
chunks, called cells.  An ``automaton'' is a machine that performs
computations---it could be a real machine, but more often the
``machine'' is a mathematical abstraction or a computer simulation.
\index{cellular automaton}

This chapter presents experiments Steven Wolfram performed
in the 1980s, showing that some cellular automatons display
surprisingly complicated behavior, including the ability to
perform arbitrary computations.

I discuss implications of these results, and at the end of the
chapter I suggest methods for implementing CAs efficiently in Python.

The code for this chapter is in {\tt chap05.ipynb} in the repository
for this book.  More information about working with the code is
in Section~\ref{code}.


\section{A simple CA}

Cellular automatons\footnote{You might also see the plural
  ``automata''.} are governed by rules that determine how the system
evolves in time.  Time is divided into discrete steps, and the rules
specify how to compute the state of the world during the next time
step based on the current state.

\index{time step}

As a trivial example, consider a cellular automaton (CA) with
a single cell.  The state of the cell is an integer represented
with the variable $x_i$, where the subscript $i$ indicates
that $x_i$ is the state of the system during time step $i$.
As an initial condition, $x_0 = 0$.
\index{state}

Now all we need is a rule.  Arbitrarily, I'll pick $x_i = x_{i-1} + 1$,
which says that after each time step, the state of the CA gets
incremented by 1.  So far, we have a simple CA that performs
a simple calculation: it counts.
\index{rule}

But this CA is atypical; normally the number of
possible states is finite.  To bring it into line, I'll choose the
smallest interesting number of states, 2, and another simple rule,
$x_i = (x_{i-1} + 1) \% 2$, where $\%$ is the remainder (or
modulus) operator.

The behavior of this CA is simple: it blinks.  That is,
the state of the cell switches between 0 and 1 after every time step.

Most CAs are {\bf deterministic}, which means that rules do not
have any random elements; given the same initial state, they
always produce the same result.  There are also nondeterministic
CAs, but I will not address them here.
\index{deterministic}


\section{Wolfram's experiment}
\label{onedim}

The CA in the previous section had only one cell, so we can think of
it as zero-dimensional, and it wasn't very interesting.  In the rest
of this chapter, we explore one-dimensional (1-D) CAs, which turn out to
be surprisingly interesting.

\index{1-D cellular automaton}

To say that a CA has dimensions is to say that the cells are
arranged in a contiguous space so that some of them are
considered ``neighbors''.  In one dimension, there are three
natural configurations:
\index{neighbor}

\begin{description}

\item[Finite sequence:] A finite number of cells arranged
in a row.  All cells except the first and last have two neighbors.

\item[Ring:] A finite number of cells arranged
in a ring.  All cells have two neighbors.

\item[Infinite sequence:] An infinite number of cells arranged
in a row.

\end{description}

The rules that determine how the system evolves in time are
based on the notion of a ``neighborhood'', which is the set
of cells that determines the next state of a given cell.

In the early 1980s Stephen Wolfram published a series of papers
presenting a systematic study of 1-D CAs.  He identified
four general categories of behavior, each more interesting than
the last.

Wolfram's experiments use a 3-cell neighborhood: the cell itself
and its left and right neighbors.
\index{neighborhoos}

In these experiments, the cells have two states, denoted 0 and 1,
so the rules can be summarized by a table that maps from the
state of the neighborhood (a tuple of 3 states) to the next state
for the center cell.
The following table shows an example:
\index{rule table}
\index{state}

\centerline{
\begin{tabular}{|c|c|c|c|c|c|c|c|c|}
\hline
prev & 111 & 110 & 101 & 100 & 011 & 010 & 001 & 000 \\
\hline
next   & 0   & 0   & 1   & 1   & 0   & 0   & 1   & 0 \\
\hline
\end{tabular}}

The first row shows the eight states a
neighborhood can be in.  The second row shows the state of
the center cell during the next time step.  As a concise encoding
of this table, Wolfram suggested reading the bottom row
as a binary number.  Because 00110010 in binary is 50 in
decimal, Wolfram calls this CA ``Rule 50''.
\index{enumeration}

\begin{figure}
\centerline{\includegraphics[height=1.5in]{figs/chap05-1.pdf}}
\caption{Rule 50 after 10 time steps.}
\label{chap05-1}
\end{figure}

Figure~\ref{chap05-1} shows the effect of Rule 50 over 10
time steps.  The first row shows the state of the system during the first
time step; it starts with one cell ``on'' and the rest ``off''.
The second row shows the state of the system during the
next time step, and so on.

The triangular shape in the figure is typical of these CAs; is it a
consequence of the shape of the neighborhood.  In one time step, each
cell influences the state of one neighbor in either direction.  During
the next time step, that influence can propagate one more cell in each
direction.  So each cell in the past has a ``triangle of influence''
that includes all of the cells that can be affected by it.
\index{triangle of influence}


\section{Classifying CAs}

\begin{figure}
\centerline{\includegraphics[height=1.5in]{figs/chap05-3.pdf}}
\caption{Rule 18 after 64 steps.}
\label{chap05-3}
\end{figure}

How many different CAs are there?

Since each cell is either on or off, we can specify the state
of a cell with a single bit.  In a neighborhood with three cells,
there are 8 possible configurations, so there are 8 entries
in the rule tables.  And since each entry contains a single bit,
we can specify a table using 8 bits.  With 8 bits, we can
specify 256 different rules.

One of Wolfram's first experiments with CA was to test all 256
possibilities and try to classify them.

Examining the results visually, he proposed that the behavior of CAs
can be grouped into four classes.  Class 1 contains the simplest (and
least interesting) CAs, the ones that evolve from almost any starting
condition to the same uniform pattern.  As a trivial example, Rule 0
always generates an empty pattern after one time step.

\index{classifying cellular automatons}

Rule 50 is an example of Class 2.  It generates a simple pattern with
nested structure; that is, the pattern contains many smaller versions
of itself.  Rule 18 makes the nested structure even clearer;
Figure~\ref{chap05-3} shows what it looks like after 64 steps.

\index{Rule 18}

\newcommand{\Sierpinski}{Sierpi\'{n}ski}

This pattern resembles the \Sierpinski~triangle, which
you can read about at \url{http://en.wikipedia.org/wiki/Sierpinski_triangle}.
\index{Sierpi\'{n}ski triangle}

Some Class 2 CAs generate patterns that are intricate and
pretty, but compared to Classes 3 and 4, they are relatively
simple.


\section{Randomness}

\begin{figure}
\centerline{\includegraphics[height=2.5in]{figs/chap05-4.pdf}}
\caption{Rule 30 after 100 time steps.}
\label{chap05-4}
\end{figure}

Class 3 contains CAs that generate randomness.
Rule 30 is an example; Figure~\ref{chap05-4} shows what it looks like
after 100 time steps.
\index{randomness}
\index{Class 3 behavior}
\index{Rule 30}

Along the left side there is an apparent pattern, and on the right
side there are triangles in various sizes, but the center seems
quite random.  In fact, if you take the center column and treat it as a
sequence of bits, it is hard to distinguish from a truly random
sequence.  It passes many of the statistical tests people use
to test whether a sequence of bits is random.

Programs that produce random-seeming numbers are called
{\bf pseudo-random number generators} (PRNGs).  They are not considered
truly random because:

\index{pseudo-random number generator}
\index{PRNG}

\begin{itemize}

\item Many of them produce sequences with regularities that can be
  detected statistically.  For example, the original implementation of
  \py{rand} in the C library used a linear congruential generator that
  yielded sequences with easily detectable serial correlations.

  \index{linear congruential generator}

\item Any PRNG that uses a finite amount of state (that is, storage)
  will eventually repeat itself.  One of the characteristics of a
  generator is the {\bf period} of this repetition.

\index{period}

\item The underlying process is fundamentally deterministic, unlike
  some physical processes, like radioactive decay and thermal noise,
  that are considered to be fundamentally random.

\index{deterministic}

\end{itemize}

Modern PRNGs produce sequences that are statistically
indistinguishable from random, and they can be implemented with with
periods so long that the universe will collapse before they repeat.
The existence of these generators raises the question of whether there
is any real difference between a good quality pseudo-random sequence
and a sequence generated by a ``truly'' random process.  In {\em A New
  Kind of Science}, Wolfram argues that there is not (pages 315--326).
\index{New Kind of Science@{\it A New Kind of Science}}


\section{Determinism}
\label{determinism}

The existence of Class 3 CAs is surprising.  To explain how
surprising, let me start with philosophical
{\bf determinism} (see \url{http://en.wikipedia.org/wiki/Determinism}).
Many philosophical stances are hard to define precisely because
they come in a variety of flavors.  I often find it useful
to define them with a list of statements ordered from weak
to strong:
\index{determinism}

\begin{description}

\item[D1:] Deterministic models can make accurate predictions
for some physical systems.

\item[D2:] Many physical systems can be modeled by deterministic
processes, but some are intrinsically random.

\item[D3:] All events are caused by prior events, but many
physical systems are nevertheless fundamentally unpredictable.

\item[D4:] All events are caused by prior events, and can (at
least in principle) be predicted.

\index{causation}

\end{description}

My goal in constructing this range is to make D1 so weak that
virtually everyone would accept it, D4 so strong that almost no one
would accept it, with intermediate statements that some people accept.

The center of mass of world opinion swings along this range in
response to historical developments and scientific discoveries.  Prior
to the scientific revolution, many people regarded the working of the
universe as fundamentally unpredictable or controlled by supernatural
forces.  After the triumphs of Newtonian mechanics, some optimists
came to believe something like D4; for example, in 1814 Pierre-Simon
Laplace wrote

\index{Newtonian mechanics}
\index{Laplace, Pierre-Simon}

\begin{quote}
We may regard the present state of the universe as the effect of its
past and the cause of its future. An intellect which at a certain
moment would know all forces that set nature in motion, and all
positions of all items of which nature is composed, if this intellect
were also vast enough to submit these data to analysis, it would
embrace in a single formula the movements of the greatest bodies of
the universe and those of the tiniest atom; for such an intellect
nothing would be uncertain and the future just like the past would be
present before its eyes.
\end{quote}

This ``intellect'' came to be called ``Laplace's Demon''.
See \url{http://en.wikipedia.org/wiki/Laplace's_demon}.  The word
``demon'' in this context has the sense of ``spirit'', with no
implication of evil.

\index{Laplace's Demon}

Discoveries in the 19th and 20th centuries gradually dismantled
Laplace's hope.  Thermodynamics, radioactivity,
and quantum mechanics posed successive challenges to strong
forms of determinism.

\index{entropy}
\index{radioactive decay}
\index{quantum mechanics}

In the 1960s chaos theory showed that in some deterministic systems
prediction is only possible over short time scales,  limited by
precision in the measurement of initial conditions.
\index{chaos}

Most of these systems are continuous in space (if not time) and
nonlinear, so the complexity of their behavior is not entirely
surprising.  Wolfram's demonstration of complex behavior in simple
cellular automatons is more surprising---and disturbing, at least to a
deterministic world view.

\index{complex behavior}
\index{simple rules}

So far I have focused on scientific challenges to determinism, but the
longest-standing objection is the conflict between
determinism and human free will.  Complexity science provides
a possible resolution of this apparent conflict; I'll come
back to this topic in Section~\ref{freewill}.

\index{free will}


\section{Spaceships}
\label{spaceships}

\begin{figure}
\centerline{\includegraphics[height=2.5in]{figs/chap05-5.pdf}}
\caption{Rule 110 after 100 time steps.}
\label{chap05-5}
\end{figure}

The behavior of Class 4 CAs is even more surprising.  Several 1-D CAs,
most notably Rule 110, are {\bf Turing complete}, which means that
they can compute any computable function.  This property, also called
{\bf universality}, was proved by Matthew Cook in 1998.  See
\url{http://en.wikipedia.org/wiki/Rule_110}.

\index{Turing complete}
\index{universality}
\index{Cook, Matthew}

Figure~\ref{chap05-5} shows what Rule 110 looks like with an initial
condition of a single cell and 100 time steps.
At this time scale it is not apparent that anything special is
going on.  There are some regular patterns but also some features
that are hard to characterize.
\index{Rule 110}

Figure~\ref{chap05-6} shows a bigger picture, starting with a random
initial condition and 600 time steps:

\begin{figure}
\centerline{\includegraphics[width=5.5in,height=5.5in]{figs/chap05-6.pdf}}
\caption{Rule 110 with random initial conditions and 600 time steps.}
\label{chap05-6}
\end{figure}

After about 100 steps the background settles into a simple repeating
pattern, but there are a number of persistent structures that appear
as disturbances in the background.  Some of these structures
are stable, so they appear as vertical lines.  Others translate in
space, appearing as diagonals with different slopes, depending on
how many time steps they take to shift by one column.  These
structures are called {\bf spaceships}.

\index{spaceships}

Collisions between spaceships yield different results
depending on the types of the spaceships and the phase they are in
when they collide.  Some collisions annihilate both ships; others
leave one ship unchanged; still others yield one or more ships of
different types.

These collisions are the basis of computation in a Rule 110 CA.  If
you think of spaceships as signals that propagate on wires, and
collisions as gates that compute logical operations like AND and OR,
you can see what it means for a CA to perform a computation.


\section{Universality}

To understand universality, we have to understand computability
theory, which is about models of computation and what they compute.

\index{universality}

One of the most general models of computation is the Turing machine,
which is an abstract computer proposed by Alan Turing in 1936.  A
Turing machine is a 1-D CA, infinite in both directions, augmented
with a read-write head.  At any time, the head is positioned over a
single cell.  It can read the state of that cell (usually there are
only two states) and it can write a new value into the cell.

\index{Turing machine}
\index{Turing, Alan}

In addition, the machine has a register, which records the state
of the machine (one of a finite number of states), and a table
of rules.  For each machine state and cell state, the table
specifies an action.  Actions include modifying the cell
the head is over and moving one cell to the left or right.
\index{register}
\index{tape}
\index{read/write head}
\index{cell}

A Turing machine is not a practical design for a computer, but it
models common computer architectures.  For a given program running on
a real computer, it is possible (at least in principle) to construct a
Turing machine that performs an equivalent computation.

The Turing machine is useful because it is possible to characterize
the set of functions that can be computed by a Turing machine,
which is what Turing did.  Functions in this set are
called Turing computable.

\index{computable function}

To say that a Turing machine can compute any Turing-computable
function is a {\bf tautology}: it is true by definition.  But
Turing-computability is more interesting than that.

\index{tautology}

It turns out that just about every reasonable model of computation
anyone has come up with is Turing complete; that is, it can compute
exactly the same set of functions as the Turing machine.
Some of these models, like lamdba calculus, are very different
from a Turing machine, so their equivalence is surprising.

\index{lambda calculus}
\index{Church-Turing thesis}

This observation led to the Church-Turing Thesis, which is essentially
a definition of what it means to be computable.  The ``thesis'' is
that Turing-computability is the right, or at least natural,
definition of computability, because it describes the power of such a
diverse collection of models of computation.

The Rule 110 CA is yet another model of computation, and remarkable
for its simplicity.  That it, too, turns out to be universal lends
support to the Church-Turing Thesis.

In {\em A New Kind of Science}, Wolfram states a variation of this
thesis, which he calls the ``principle of computational equivalence:''

\index{principle of computational equivalence}
\index{New Kind of Science@{\it A New Kind of Science}}

\begin{quote}
Almost all processes that are not obviously simple can be viewed as
computations of equivalent sophistication.

More specifically, the principle of computational equivalence says
that systems found in the natural world can perform computations up to
a maximal (``universal'') level of computational power, and that most
systems do in fact attain this maximal level of computational
power. Consequently, most systems are computationally
equivalent (see
  \url{mathworld.wolfram.com/PrincipleofComputationalEquivalence.html}).
\end{quote}

Applying these definitions to CAs, Classes 1 and 2 are ``obviously
simple''.  It may be less obvious that Class 3 is simple, but in a way
perfect randomness is as simple as perfect order; complexity happens
in between.  So Wolfram's claim is that Class 4 behavior is common in
the natural world, and that almost all of the systems that manifest it
are computationally equivalent.
\index{Class 4 behavior}


\section{Falsifiability}

Wolfram holds that his principle is a stronger claim than the
Church-Turing Thesis because it is about the natural world rather
than abstract models of computation.  But saying that natural processes
``can be viewed as computations'' strikes me as a statement about
theory choice more than a hypothesis about the natural world.

\index{falsifiability}

Also, with qualifications like
``almost'' and undefined terms like ``obviously simple'', his
hypothesis may be {\bf unfalsifiable}.  Falsifiability is
an idea from the philosophy of science, proposed by Karl Popper
as a demarcation between scientific hypotheses and pseudoscience.
A hypothesis is falsifiable if there is an experiment, at least
in the realm of practicality, that would contradict the hypothesis
if it were false.

\index{Popper, Karl}

For example, the claim that all life on earth is descended
from a common ancestor is falsifiable because it makes specific
predictions about similarities in the genetics of modern species
(among other things).  If we discovered a new species whose
DNA was almost entirely different from ours, that would
contradict (or at least bring into question) the theory of
universal common descent.

\index{universal common descent}

On the other hand, ``special creation'', the claim that all species
were created in their current form by a supernatural agent, is
unfalsifiable because there is nothing that we could observe about the
natural world that would contradict it.  Any outcome of any experiment
could be attributed to the will of the creator.

\index{special creation}

Unfalsifiable hypotheses can be appealing because
they are impossible to refute.  If your goal is never to be
proved wrong, you should choose hypotheses that are as
unfalsifiable as possible.

But if your goal is to make reliable predictions about the world---and
this is at least one of the goals of science---unfalsifiable
hypotheses are useless.  The problem is that they have
no consequences (if they had consequences, they would be
falsifiable).

\index{prediction}

For example, if the theory of special creation were true, what good
would it do me to know it?  It wouldn't tell me anything about the
creator except that he has an ``inordinate fondness for beetles''
(attributed to J.~B.~S.~Haldane).  And unlike the
theory of common descent, which informs many areas of science
and bioengineering, it would be of no use for understanding
the world or acting in it.

\index{Haldane, J.~B.~S.}
\index{beetles}


\section{What is this a model of?}
\label{model3}

\begin{figure}
\centerline{\includegraphics[height=2.5in]{figs/model3.pdf}}
\caption{The logical structure of a simple physical model.}
\label{fig.model3}
\end{figure}

Some cellular automatons are primarily mathematical artifacts.  They are
interesting because they are surprising, or useful, or pretty, or
because they provide tools for creating new mathematics (like the
Church-Turing thesis).

\index{mathematics}

But it is not clear that they are models of physical systems.  And if
they are, they are highly abstracted, which is to say that they are
not very detailed or realistic.

\index{physical model}

For example, some species of cone snail produce a pattern on their
shells that resembles the patterns generated by cellular automatons
(see \url{en.wikipedia.org/wiki/Cone_snail}).  So it is natural to
suppose that a CA is a model of the mechanism that produces patterns
on shells as they grow.  But, at least initially, it is not clear how
the elements of the model (so-called cells, communication between
neighbors, rules) correspond to the elements of a growing snail (real
cells, chemical signals, protein interaction networks).

\index{cone snail}
\index{abstract model}

For conventional physical models, being realistic is a virtue.  If the elements of a model correspond to the elements of a physical system, there is an obvious analogy between the
model and the system.  In general, we expect a model that is more
realistic to make better predictions and to provide more believable
explanations.

\index{realistic model}

Of course, this is only true up to a point.  Models that are
more detailed are harder to work with, and usually less
amenable to analysis.  At some point, a model becomes so complex
that it is easier to experiment with the system.

At the other extreme, simple models can be compelling exactly because
they are simple.

Simple models offer a different kind of explanation than detailed
models.  With a detailed model, the argument goes something
like this: ``We are interested in physical system S, so we
construct a detailed model, M, and show by analysis and simulation
that M exhibits a behavior, B, that is similar (qualitatively
or quantitatively) to an observation of the real system, O.
So why does O happen?  Because S is similar to M, and
B is similar to O, and we can prove that M leads to B.''
\index{argument by analogy}

With simple models we can't claim that S is similar to M, because it
isn't.  Instead, the argument goes like this: ``There is a set of models
that share a common set of features.  Any model that has these
features exhibits behavior B.  If we make an observation, O, that
resembles B, one way to explain it is to show that the system, S, has
the set of features sufficient to produce B.''

For this kind of argument, adding more features doesn't help.  Making
the model more realistic doesn't make the model more reliable; it only
obscures the difference between the essential features that cause O
and the incidental features that are particular to S.

Figure~\ref{fig.model3} shows the logical structure of this kind of
model.  The features $x$ and $y$ are sufficient to produce the
behavior.  Adding more detail, like features $w$ and $z$, might make
the model more realistic, but that realism adds no explanatory power.


\section{Implementing CAs}

\begin{figure}
\centerline{\includegraphics[height=1.75in]{figs/array.pdf}}
\caption{A list of lists (left) and a Numpy array (right).\label{fig.array}}
\end{figure}

To generate the figures in this chapter, I wrote a Python class called
\py{CA}, which represents a cellular automaton, and classes for plotting
the results.  In the next few sections I explain how they work.

\index{implementing cellular automatons}

To store the state of the CA, I use a NumPy array, which is a
multi-dimensional data structure whose elements are all the same type.
It is similar to a nested list, but usually smaller and faster.
Figure~\ref{fig.array} shows why.
The diagram on the left shows a list of lists of integers; each
dot represents a reference, which takes up 4--8 bytes.  To access
one of the integers, you have to follow two references.
\index{NumPy}
\index{array}
\index{nested list}
\index{reference}

The diagram on the right shows an array of the same integers.  Because
the elements are all the same size, they can be stored contiguously in
memory.  This arrangement saves space because it doesn't use
references, and it saves time because the location of an element can
be computed directly from the indices; there is no need to follow a
series of references.

To explain how my code works, I'll start with a CA that computes the
``parity'' of the cells in each neighborhood.  The parity of a number
is 0 if the number is even and 1 if it is odd.

First I create an array of zeros with a single 1 in the middle of
the first row.

\begin{code}
>>> rows = 5
>>> cols = 11
>>> ca = np.zeros((rows, cols))
>>> ca[0, 5] = 1
print(ca)
[[ 0.  0.  0.  0.  0.  1.  0.  0.  0.  0.  0.]
 [ 0.  0.  0.  0.  0.  0.  0.  0.  0.  0.  0.]
 [ 0.  0.  0.  0.  0.  0.  0.  0.  0.  0.  0.]
 [ 0.  0.  0.  0.  0.  0.  0.  0.  0.  0.  0.]
 [ 0.  0.  0.  0.  0.  0.  0.  0.  0.  0.  0.]]
\end{code}

\py{plot_ca} displays the results graphically:

\begin{code}
import matplotlib.pyplot as plt

def plot_ca(ca, rows, cols):
    cmap = plt.get_cmap('Blues')
    plt.imshow(array, interpolation='none', cmap=cmap)
\end{code}

Following convention, I import \py{pyplot} with the abbreviated name
\py{plt}.  \py{imshow} treats the array as an ``image'' and displays
it.  Using the colormap \py{'Blues'} draws the on cells in dark blue and
the off cells in light blue.

Now, to compute the state of the CA during the next time step,
we can use \py{step}:

\begin{code}
def step(array, i):
    rows, cols = array.shape
    for j in range(1, cols):
        array[i, j] = sum(array[i-1, j-1:j+2]) % 2
\end{code}

The parameter \py{ca} is the NumPy array that represents the state of
the CA.  \py{rows} and \py{cols} are the dimensions of the array, and
\py{i} is the index of the timestep we should compute.  I use \py{i} to
indicate rows of the array, which correspond to time, and \py{j} to
indicate columns, which correspond to space.

Inside \py{step} we loop through the elements of row \py{i}.  Each
element is the sum of three elements from the previous row, mod 2.


\section{Cross-correlation}
\label{cross-correlation}

The \py{step} function in the previous section is simple, but it is
not very fast.  In general, we can speed up operations like this
if we replace \py{for} loops with NumPy operations, because
\py{for} loops incur a lot of overhead in the Python interpreter.
In this section I'll show how we can speed up \py{step} using the
NumPy function \py{correlate}.

First, instead of using a slice operator to select a neighborhood,
we can use array multiplication.  Specifically,
we multiply \py{array} by a {\bf window}
that contains ones for the cells we want to select and zeros for
the rest.

For example, the following window selects the first three elements:

\begin{code}
>>> window = np.zeros(cols, dtype=np.int8)
>>> window[:3] = 1
>>> print(window)
[1 1 1 0 0 0 0 0 0 0 0]
\end{code}

If we multiply by the last row of \py{array}, we get the first
three elements:

\begin{code}
>>> print(array[4])
>>> print(window * array[4])
[0 1 0 0 0 1 0 0 0 1 0]
[0 1 0 0 0 0 0 0 0 0 0]
\end{code}

Now we can use \py{sum} and the modulus operator
to compute the first element of the next row:

\begin{code}
>>> sum(window * array[4]) % 2
1
\end{code}

If we shift the window to the right, it selects the next three
elements, and so on.  So we can rewrite \py{step} like this:

\begin{code}
def step2(array, i):
    rows, cols = array.shape
    window = np.zeros(cols)
    window[:3] = 1
    for j in range(1, cols):
        array[i, j] = sum(window * array[i-1]) % 2
        window = np.roll(window, 1)
\end{code}

\py{roll} shifts the window to the right (it also wraps it around to the
beginning, but that doesn't affect this function).

\py{step2} yields the same results as \py{step}.  It is still not
very fast, but it is a step in the right direction because the
operation we just performed---multiplying by a window, summing
the result, shifting the window, and repeating---is used for a
variety of applications.  It is called {\bf cross-correlation},
and NumPy provides
a function called \py{correlate} that computes it.

We can use it to write faster, simpler version of \py{step}:

\begin{code}
def step3(array, i):
    window = np.array([1, 1, 1])
    array[i] = np.correlate(array[i-1], window, mode='same') % 2
\end{code}

When we use
\py{np.correlate}, the window does not have to be the same size as
\py{array}, so making the window is a little simpler.

The \py{mode} parameter determines the size of the result.  You can
read the details in the NumPy documentation, but when the mode is
\py{'same'}, the result is the same size as the input.


\section{CA tables}
\label{tables}

Now there's just one more step.  The function we have so far
works if the CA rule only depends on the sum of the neighbors, but
most rules also depend on which neighbors are on and off.  For
example, \py{100} and \py{001} might yield different results.

We can make \py{step} more general using a window with elements
\py{[4, 2, 1]}, which interprets the neighborhood as a binary number.
For example, the neighborhood \py{100} yields 4; \py{010} yields 2,
and \py{001} yields 1.  Then we can take these results and look them
up in the rule table.

Here's the more general version of \py{step}:

\begin{code}
def step4(array, i):
    window = np.array([4, 2, 1])
    corr = np.correlate(array[i-1], window, mode='same')
    array[i] = table[corr]
\end{code}

The first two lines are almost the same.  The last line looks
up each element from \py{corr} in \py{table} and assigns the
results to \py{array[i]}.

Finally, here's the function that computes the table:

\begin{code}
def make_table(rule):
    rule = np.array([rule], dtype=np.uint8)
    table = np.unpackbits(rule)[::-1]
    return table
\end{code}

The parameter, \py{rule}, is an integer between 0 and 255.
The first line put the rule into an array with a single element
so we can use \py{unpackbits}, which converts the rule number
to its binary representation.  For
example, here's the table for Rule 150:

\begin{code}
>>> table = make_table(150)
>>> print(table)
[0 1 1 0 1 0 0 1]
\end{code}

In \py{thinkcomplexity.py}, you'll find definitions for \py{CA},
which encapsulates the code in this section, and two classes
that draw CAs, \py{PyplotDrawer} and \py{EPSDrawer}.


\section{Exercises}

\begin{exercise}

The code for this chapter is in the Jupyter notebook {\tt chap05.ipynb}
in the repository for this book.  Open this notebook, read the code,
and run the cells.  You can use this notebook to work on the
exercises in this chapter.  My solutions are in {\tt chap05soln.ipynb}.

\end{exercise}



\begin{exercise}

This exercise asks you to experiment with Rule 110 and
some of its spaceships.

\begin{enumerate}

\item Read the Wikipedia page about Rule 110, which describes its
  background pattern and spaceships:
  \url{https://en.wikipedia.org/wiki/Rule_110}.

\item Create a Rule 110 CA with an initial condition that yields the
  stable background pattern.

Note that the CA class provides
\py{start_string}, which allow you to initialize the state of
the array using a string of \py{1}s and \py{0}s.

\item Modify the initial condition by adding different patterns in the
  center of the row and see which ones yield spaceships.  You might
  want to enumerate all possible patterns of $n$ bits, for some
  reasonable value of $n$.  For each spaceship, can you find the
  period and rate of translation?  What is the biggest spaceship you
  can find?

\item What happens when spaceships collide?

\end{enumerate}

\end{exercise}



\begin{exercise}

The goal of this exercise is to implement a Turing machine.

\begin{enumerate}

\item Read about Turing machines at \url{http://en.wikipedia.org/wiki/Turing_machine}.

\item Write a class called \py{Turing} that implements a Turing machine.
For the action table, use the rules for a 3-state busy beaver.
\index{busy beaver}

\item Write a class named \py{TuringDrawer} that generates an
image that represents the state of the tape and the position and
state of the head.  For one example of what that might look like,
see \url{http://mathworld.wolfram.com/TuringMachine.html}.

\end{enumerate}

\end{exercise}


\begin{exercise}

This exercise asks you to implement and test several PRNGs.
For testing, you will need to install
\py{DieHarder}, which you can download from
\url{https://www.phy.duke.edu/~rgb/General/dieharder.php}, or it
might be available as a package for your operating system.
\index{DieHarder}

\begin{enumerate}

\item Write a program that implements one of the linear congruential
generators described at
\url{http://en.wikipedia.org/wiki/Linear_congruential_generator}).
Test it using \py{DieHarder}.

\item Read the documentation of Python's \py{random} module.
What PRNG does it use?  Test it.
\index{random module@\py{random} module}

\item Implement a Rule 30 CA with a few hundred cells,
run it for as many time steps as you can in a reasonable amount
of time, and output the center column as a sequence of bits.
Test it.
\index{Rule 30}

\end{enumerate}

\end{exercise}


\begin{exercise}

Falsifiability is an appealing and useful idea, but among
philosophers of science it is not generally accepted
as a solution to the demarcation problem, as Popper claimed.

Read \url{http://en.wikipedia.org/wiki/Falsifiability} and answer the
following questions.

\begin{enumerate}

\item What is the demarcation problem?
\index{demarcation problem}

\item How, according to Popper, does falsifiability solve the
demarcation problem?

\item Give an example of two theories, one considered scientific
and one considered unscientific, that are successfully distinguished
by the criterion of falsifiability.

\item Can you summarize one or more of the objections that
philosophers and historians of science have raised to Popper's
claim?

\item Do you get the sense that practicing philosophers think
highly of Popper's work?

\end{enumerate}

\end{exercise}




\chapter{Game of Life}

In this chapter we consider two-dimensional cellular automatons,
especially John Conway's Game of Life (GoL).  Like some of
the 1-D CAs in the previous chapter, GoL follows simple rules and
produces surprisingly complicated behavior.  And like Wolfram's
Rule 110, GoL turns out to be universal; that is, it can compute
any computable function, at least in theory.

Complex behavior in GoL raises issues in the philosophy of
science, particularly related to scientific realism and instrumentalism.
I discuss these issues and suggest additional reading.

At the end of the chapter, I demonstrate ways to implement
GoL efficiently in Python.

The code for this chapter is in {\tt chap06.ipynb} in the repository
for this book.  More information about working with the code is
in Section~\ref{code}.


\section{Conway's GoL}

\label{life}

One of the first cellular automatons to be studied, and probably the
most popular of all time, is a 2-D CA called ``The Game of Life'', or GoL
for short.  It was developed by John H. Conway and popularized in 1970
in Martin Gardner's column in {\em Scientific American}.
See \url{http://en.wikipedia.org/wiki/Conway_Game_of_Life}.
\index{Game of Life}
\index{Conway, John H.}
\index{Gardner, Martin}

The cells in GoL are arranged in a 2-D {\bf grid}, either infinite in
both directions or wrapped around.  A grid wrapped in both directions
is called a {\bf torus} because it is topographically equivalent to
the surface of a doughnut.  See
\url{http://en.wikipedia.org/wiki/Torus}.

\index{grid}
\index{torus}

Each cell has two states---live and dead---and 8 neighbors---north,
south, east, west, and the four diagonals.  This set of neighbors
is sometimes called a ``Moore neighborhood''.

\index{Moore neighborhood}
\index{neighborhood}

Like the 1-D CAs in the previous chapters, the Game of Life evolves
over time according to rules, which are like simple laws of physics.

In GoL, the next state of each cell depends on its current state and
its number of live neighbors.  If a cell is alive, it survives if it
has 2 or 3 neighbors and dies otherwise.  If a cell is
dead, it stays dead unless it has exactly 3 neighbors.

The following table summarizes the rules:

\begin{tabular}{|l|c|c|}
\hline
Current    &    Number of     & Next \\
state      &    neighbors     & state \\
\hline
live       &  2--3          & live         \\
live       &  0--1, 4--8    & dead         \\
dead       &  3             & live         \\
dead       &  0--2, 4--8    & dead         \\
\hline
\end{tabular}

This behavior is loosely analogous to real cell growth: cells
that are isolated or overcrowded die; at moderate densities they
flourish.

GoL is popular because:

\begin{itemize}

\item There are simple initial conditions that yield
surprisingly complex behavior.

\index{complex behavior}

\item There are many interesting stable patterns: some
oscillate (with various periods) and some move like the
spaceships in Wolfram's Rule 110 CA.

\item And like Rule 110, GoL is Turing complete.

\index{Turing complete}
\index{universal}

\item Another factor that generated interest was Conway's
conjecture---that there is
no initial condition that yields unbounded growth in the number
of live cells---and the \$50 bounty he offered to anyone who could prove
or disprove it.

\index{unbounded}

\item Finally, the increasing availability of computers made it
  possible to automate the computation and display the results
  graphically.

\end{itemize}



\section{Life patterns}
\label{lifepatterns}

\begin{figure}
\centerline{\includegraphics[height=1.75in]{figs/chap06-1.pdf}}
\caption{A stable pattern called a beehive.}
\label{chap06-1}
\end{figure}

\begin{figure}
\centerline{\includegraphics[height=1.75in]{figs/chap06-2.pdf}}
\caption{An oscillator called a toad.}
\label{chap06-2}
\end{figure}

\begin{figure}
\centerline{\includegraphics[height=1.75in]{figs/chap06-3.pdf}}
\caption{A spaceship called a glider.}
\label{chap06-3}
\end{figure}

If you run GoL from a random starting state, a number of stable
patterns are likely to appear.  Over time, people have identified
these patterns and given them names.

\index{Game of Life patterns}

For example, Figure~\ref{chap06-1} shows a stable pattern called a
``beehive''.  Every cell in the beehive
has 2 or 3 neighbors, so they all survive, and none of the dead
cells adjacent to the beehive has 3 neighbors, so no new cells
are born.

Other patterns ``oscillate''; that is, they change over time but
eventually return to their starting configuration (provided
they don't collide with another pattern).  For example,
Figure~\ref{chap06-2} shows a pattern called a ``toad'', which
is an oscillator that alternates between two states.  The
``period'' of this oscillator is 2.

\index{oscillator}

Finally, some patterns oscillate and return to the starting
configuration, but shifted in space.  Because these patterns
seem to move, they are called ``spaceships''.

Figure~\ref{chap06-3} shows a spaceship called a
``glider''.  After a period of 4 steps, the glider is back in the
starting configuration, shifted one unit down and to the right.

\index{glider}
\index{spaceship}

Depending on the starting orientation, gliders can move along any
of the four diagonals.  There are other spaceships that
move horizontally and vertically.

People have spent embarrassing
amounts of time finding and naming these patterns.  If you search
the web, you will find many collections.

\section{Conway's conjecture}

From most initial conditions, GoL quickly reaches a stable
state where the number of live cells is nearly constant
(possibly with some oscillation).

\begin{figure}
\centerline{\includegraphics[height=1.75in]{figs/chap06-4.pdf}}
\caption{Starting and final configurations of the r-pentomino.}
\label{chap06-4}
\end{figure}

But there are a some simple starting conditions that take a
long time to settle down and yield a surprising
number of live cells.  These patterns are called ``Methuselahs''
because they are so long-lived.

\index{Methuselah}

One of the simplest is the
r-pentomino, which has only five cells, roughly in the shape of the
letter ``r''.  Figure~\ref{chap06-4} shows the initial configuration
of the r-pentomino and the final configuration after 1103 steps.

This configuration is ``final'' in the sense that all remaining
patterns are either stable, oscillators, or gliders that will never
collide with another pattern.  In total, the r-pentomino yields 6
gliders, 8 blocks, 4 blinkers, 4 beehives, 1 boat, 1 ship, and 1 loaf.

\index{r-pentomino}


\begin{figure}
\centerline{\includegraphics[height=1.75in]{figs/chap06-5.pdf}}
\caption{Gosper's glider gun, which produces a stream of gliders.}
\label{chap06-5}
\end{figure}

The existence of long-lived patterns prompted Conway to wonder if
there are initial patterns that never stabilize.  He
conjectured that there were not, but he described two kinds of pattern
that would prove him wrong, a ``gun'' and a ``puffer train''.  A gun
is a stable pattern that periodically produces a spaceship---as the
stream of spaceships moves out from the source, the number of live
cells grows indefinitely.  A puffer train is a translating pattern
that leaves live cells in its wake.

\index{glider gun}
\index{puffer train}

It turns out that both of these patterns exist.  A team led
by Bill Gosper discovered the first, a glider gun now called
Gosper's Gun, which is shown in Figure~\ref{chap06-5}.
Gosper also discovered the first puffer train.

\index{Gosper, Bill}

There are many patterns of both types, but they are not easy to
design or find.  That is not a coincidence.  Conway chose the
rules of GoL so that his conjecture would not be obviously
true or false.  Of all possible rules for a 2-D CA, most
yield simple behavior: most initial conditions stabilize quickly
or grow unboundedly.  By avoiding uninteresting CAs, Conway
was also avoiding Wolfram's Class 1 and Class 2 behavior, and
probably Class 3 as well.

If we believe Wolfram's Principle of Computational Equivalence, we
expect GoL to be in Class 4, and it is.  The Game of Life was proved
Turing complete in 1982 (and again, independently, in 1983).
Since then, several people have constructed GoL patterns that implement
a Turing machine or another machine known to be Turing complete.

\index{Class 4 behavior}
\index{Turing complete}
\index{universality}


\section{Realism}

Stable patterns in GoL are hard not to notice, especially the ones
that move.  It is natural to think of them as persistent entities, but
remember that a CA is made of cells; there is no such thing as a toad
or a loaf.  Gliders and other spaceships are even less real because
they are not even made up of the same cells over time.  So these
patterns are like constellations of stars.  We perceive them because
we are good at seeing patterns, or because we have active
imaginations, but they are not real.

\index{realism}

Right?

Well, not so fast.  Many entities that we consider ``real'' are also
persistent patterns of entities at a smaller scale.  Hurricanes are
just patterns of air flow, but we give them personal names.  And
people, like gliders, are not made up of the same cells over time.
But even if you replace every cell in your body, we consider you the
same person.

\index{hurricane}

This is not a new observation---about 2500 years ago Heraclitus
pointed out that you can't step in the same river twice---but the
entities that appear in the Game of Life are a useful test case for
thinking about {\bf philosophical realism}.

\index{philosophical realism}

In the context of philosophy, realism is the view that entities
in the world exist independent of human perception and conception.
By ``perception'' I mean the information that we get from
our senses, and by ``conception'' I mean the mental model
we form of the world.  For example, our vision systems perceive
something like a 2-D projection of a scene, and our brains
use that image to construct a 3-D model of the objects in the
scene.

\index{perception}
\index{conception}

{\bf Scientific realism} pertains to scientific theories and the
entities they postulate.
A theory postulates an entity if it is
expressed in terms of the properties and behavior of the entity.
For example, theories about electromagnetism are expressed in
terms of electrical and magnetic fields.  Some theories about economics
are expressed in terms of supply, demand, and market forces.
And theories about biology are expressed in terms of genes.

But are these entities real?  That is, do they exist in the world
independent of us and our theories?

\index{gene}
\index{postulated entity}

Again, I find it useful to state philosophical positions in a range of
strengths; here are four statements of scientific realism with increasing
strength:

\begin{description}

\item[SR1:] Scientific theories are true or false to the degree that
  they approximate reality, but no theory is exactly true.  Some
  postulated entities may be real, but there is no principled way to
  say which ones.

\item[SR2:] As science advances, our theories become better
  approximations of reality.  At least some postulated entities are
  known to be real.

\item[SR3:] Some theories are exactly true; others are approximately
  true.  Entities postulated by true theories, and some entities
  in approximate theories, are real.

\item[SR4:] A theory is true if it describes reality correctly, and
  false otherwise.  The entities postulated by true theories are real;
  others are not.

\end{description}

SR4 is so strong that it is probably untenable; by such a strict
criterion, almost all current theories are known to be false.
Most realists would accept something in the space
between SR1 and SR3.


\section{Instrumentalism}

But SR1 is so weak that it verges on {\bf instrumentalism}, which is
the view that we can't say whether a theory is true or false because
we can't know whether a theory corresponds to reality.  Theories are
instruments that we use for our purposes; a theory is useful, or not,
to the degree that it is fit for its purpose.

\index{instrumentalism}

To see whether you are comfortable with instrumentalism, consider
the following statements:

\begin{quote}
``Entities in the Game of Life aren't real; they are just patterns of
  cells that people have given cute names.''
\end{quote}

\begin{quote}
``A hurricane is just a pattern of air flow, but it is a useful
  description because it allows us to make predictions and communicate
  about the weather.''
\end{quote}

\index{hurricane}

\begin{quote}
``Freudian entities like the Id and the Superego aren't real, but they
  are useful tools for thinking and communicating about psychology (or
  at least some people think so).''
\end{quote}

\index{Id}
\index{Freud, Sigmund}
\index{Superego}

\begin{quote}
``Electric and magnetic fields are postulated entities in our best
  theories of electromagnetism, but they aren't real.  We could
  construct other theories, without postulating fields, that would be
  just as useful.''
\end{quote}

\index{electron}

\begin{quote}
``Many of the things in the world that we identify as objects are
  arbitrary collections like constellations.  For example, a mushroom
  is just the fruiting body of a fungus, most of which grows
  underground as a barely-contiguous network of cells.  We focus
  on mushrooms for practical reasons like visibility and edibility.''
\end{quote}

\index{mushroom}

\begin{quote}
``Some objects have sharp boundaries, but many are fuzzy.  For
  example, which molecules are part of your body: Air in your lungs?
  Food in your stomach?  Nutrients in your blood?  Nutrients in a
  cell?  Water in a cell?  Structural parts of a cell?  Hair?  Dead
  skin?  Dirt?  Bacteria on your skin?  Bacteria in your gut?
  Mitochondria?  How many of those molecules do you include when you
  weigh yourself?  Conceiving the world in terms of discrete objects
  is useful, but the entities we identify are not real.''
\end{quote}

Give yourself one point for each statement you agree with.
If you score 4 or more, you might be an instrumentalist!

If you are more comfortable with some of these statements than
others, ask yourself why.  What are the differences in these
scenarios that influence your reaction?  Can you make
a principled distinction between them?

For more on instrumentalism, see
\url{http://en.wikipedia.org/wiki/Instrumentalism}.



\section{Implementing Life}

The exercises at the end of this chapter ask you to experiment
with and modify the Game of Life, and implement other 2-D cellular
automata.  This section explains my implementation of GoL, which
you can use as a starting place for your experiments.

To represent the state of the cells, I use a NumPy array with type {\tt
  uint8}, which is an 8-bit unsigned integer.  As an example, the
following line creates a 10 by 10 array initialized with random
values of 0 and 1.

\begin{code}
a = np.random.randint(2, size=(10, 10)).astype(np.uint8)
\end{code}

There are a few ways we can compute the GoL rules.  The simplest
is to use \py{for} loops to iterate through the rows and columns of
the array:

\begin{code}
b = np.zeros_like(a)
rows, cols = a.shape
for i in range(1, rows-1):
    for j in range(1, cols-1):
        state = a[i, j]
        neighbors = a[i-1:i+2, j-1:j+2]
        k = np.sum(neighbors) - state
        if state:
            if k==2 or k==3:
                b[i, j] = 1
        else:
            if k == 3:
                b[i, j] = 1
\end{code}

Initially, \py{b} is an array of zeros with the same size as \py{a}.
Each time through the loop, \py{state} is the condition of the center
cell and \py{neighbors} is the 3x3 neighborhood.  \py{k} is the number
of live neighbors (not including the center cell).  The nested \py{if}
statements evaluate the GoL rules and turn on cells in \py{b}
accordingly.

This implementation is a straightforward translation of the rules, but
it is verbose and slow.  We can do better using cross-correlation, as
we saw in Section~\ref{cross-correlation}.  There, we used
\py{np.correlate} to compute a 1-D correlation.  Now, to perform 2-D
correlation, we'll use \py{correlate2d} from \py{scipy.signal}, a
SciPy module that provides functions related to signal processing:

\begin{code}
from scipy.signal import correlate2d

kernel = np.array([[1, 1, 1],
                   [1, 0, 1],
                   [1, 1, 1]])

c = correlate2d(a, kernel, mode='same')
\end{code}

What we called a ``window'' in the context of 1-D correlation is
called a ``kernel'' in the context of 2-D correlation, but the idea
is the same:  \py{correlate2d} multiplies the kernel and the array to
select a neighborhood, then adds up the result.  This kernel selects
the 8 neighbors that surround the center cell.

\py{correlate2d} applies the kernel to each location in the array.  With
\py{mode='same'}, the result has the same size as \py{a}.

Now we can use logical operators to compute the rules:

\begin{code}
b = (c==3) | (c==2) & a
b = b.astype(np.uint8)
\end{code}

The first line computes a boolean array with \py{True} where there
should be a live cell and \py{False} elsewhere.  Then \py{astype}
converts the boolean array to an array of integers.

This version is faster, and probably good enough,
but we can simplify it slightly by modifying the
kernel:

\begin{code}
kernel = np.array([[1, 1, 1],
                   [1,10, 1],
                   [1, 1, 1]])

c = correlate2d(a, kernel, mode='same')
b = (c==3) | (c==12) | (c==13)
b = b.astype(np.uint8)
\end{code}

This version of the kernel includes the center cell and gives it a
weight of 10.  If the center cell is 0, the result is between 0 and 8;
if the center cell is 1, the result is between 10 and 18.
Using this kernel, we can simplify the logical operations, selecting
only cells with the values 3, 12, and 13.

That might not seem like a big improvement, but it allows one more
simplification: with this kernel, we can use a table to look up
cell values, as we did in Section~\ref{tables}.

\begin{code}
table = np.zeros(20, dtype=np.uint8)
table[[3, 12, 13]] = 1
c = correlate2d(a, kernel, mode='same')
b = table[c]
\end{code}

\py{table} has zeros everywhere except locations 3, 12, and 13.  When
we use \py{c} as an index into \py{table}, NumPy performs element-wise
lookup; that is, it takes each value from \py{c}, looks it up in
\py{table}, and puts the result into \py{b}.

This version is faster and more concise than the others; the only
drawback is that it takes more explaining.

% TODO: look into using a simpler animation mechanism

\py{Life.py}, which is included in the repository for this book,
provides a \py{Life} class that encapsulates this implementation of
the rules.  If you run \py{Life.py}, you should see an animation
of a ``puffer train'', which is a spaceship that leaves a trail of
detritus in its wake.



\section{Exercises}

\begin{exercise}

The code for this chapter is in the Jupyter notebook {\tt chap06.ipynb}
in the repository for this book.  Open this notebook, read the code,
and run the cells.  You can use this notebook to work on the
exercises in this chapter.  My solutions are in {\tt chap06soln.ipynb}.

\end{exercise}


\begin{exercise}

Start GoL in a random state and run it until it stabilizes.
What stable patterns can you identify?

\end{exercise}


\begin{exercise}

Many named patterns are available in portable file formats.
Modify \py{Life.py} to parse one of these formats and initialize
the grid.

\end{exercise}



\begin{exercise}

One of the longest-lived small patterns is ``rabbits'', which starts with
9 live cells and takes 17 331 steps to stabilize.  You can get the
initial configuration in various formats from
\url{http://www.conwaylife.com/wiki/Rabbits}.  Load this configuration
and run it.

\end{exercise}


\begin{exercise}

In my implementation, the \py{Life} class is based on a parent class
called \py{Cell2D}, and \py{LifeViewer} is based on \py{Cell2DViewer}.  You can
use these base classes to implement other 2-D cellular automatons.

For example, one variation of GoL, called ``Highlife'', has the
same rules as GoL, plus one additional rule: a dead cell with 6
neighbors comes to life.

Write a class named \py{Highlife} that inherits from \py{Cell2D} and implements
this version of the rules.  Also write a class named \py{HighlifeViewer}
that inherits from \py{Cell2DViewer} and try different ways
to visualize the results.  As a simple example, use a different
color map.

One of the more interesting patterns in Highlife is the replicator.
Use \py{add_cells} to initialize Highlife with a replicator and see what it
does.

\end{exercise}


\begin{exercise}

If you generalize the Turing machine to two dimensions, or
add a read-write head to a 2-D CA, the result is a
cellular automaton called a Turmite.  It is named after a
termite because of the way the read-write head moves, but
spelled wrong as an homage to Alan Turing.

\index{turmite}
\index{Turing, Alan}

The most famous Turmite is Langton's Ant, discovered by Chris Langton
in 1986.  See \url{http://en.wikipedia.org/wiki/Langton_ant}.

\index{Langton's Ant}
\index{Langton, Chris}

The ant is a read-write head with
four states, which you can think of as facing north, south,
east or west.  The cells have two states, black and white.

\index{read-write head}

The rules are simple.  During each time step, the ant checks the color
of the cell it is on.  If black, the ant turns to the right,
changes the cell to white, and moves forward one space.  If the cell
is white, the ant turns left, changes the cell to black, and moves
forward.

\index{simple rules}

Given a simple world, a simple set of rules, and only one moving part,
you might expect to see simple behavior---but you should know
better by now.  Starting with all white cells, Langton's ant
moves in a seemingly random pattern for more than 10 000 steps
before it enters a cycle with a period of 104 steps.  After
each cycle, the ant is translated diagonally, so it leaves
a trail called the ``highway''.

\index{complex behavior}
\index{period}

Write an implementation of Langton's Ant.

\end{exercise}




\chapter{Physical modeling}
\label{modeling}

The cellular automatons we have seen so far are not physical models;
that is, they are not intended to describe systems in the real world.
But some CAs are intended as physical models.

In this chapter we consider a CA that models chemicals that diffuse (spread
out) and react with each other, which is a process Alan Turing proposed
to explain how some animal patterns develop.

And we'll experiment with a CA that models percolation of liquid
through porous material, like water through coffee grounds.  This
model is the first of several models that exhibit {\bf phase change}
behavior and {\bf fractal geometry}, and I'll explain what both of
those mean.

The code for this chapter is in {\tt chap07.ipynb} in the repository
for this book.  More information about working with the code is
in Section~\ref{code}.


\section{Diffusion}

In 1952 Alan Turing published a paper called ``The chemical basis
of morphogenesis'', which describes the behavior of systems involving
two chemicals that diffuse in space and react with each other.  He
showed that these systems produce a wide range of patterns, depending
on the diffusion and reaction rates, and conjectured that systems
like this might be an important mechanism in biological growth processes,
particularly the development of animal coloration patterns.

Turing's model is based on differential equations, but it can also
be implemented using a cellular automaton.

But before we get to Turing's model, we'll start with something simpler:
a diffusion system with just one chemical.  We'll use a 2-D CA where the
state of each cell is a continuous quantity (usually between 0 and 1)
that represents the concentration of the chemical.

We'll model the diffusion process by comparing each cell with the
average of its neighbors.  If the concentration of the center cell
exceeds the neighborhood average, the chemical flows from the center
to the neighbors.  If the concentration of the center cell is lower,
the chemical flows the other way.

The following kernel computes the difference between each cell
and the average of its neighbors:

\begin{code}
    kernel = np.array([[0, 1, 0],
                       [1,-4, 1],
                       [0, 1, 0]])
\end{code}

Using \py{np.correlate2d}, we can apply this kernel to each cell
in an array:

\begin{code}
    c = correlate2d(array, kernel, mode='same')
\end{code}

We'll use a diffusion constant, \py{r}, that relates the difference
in concentration to the rate of flow:

\begin{code}
    array += r * c
\end{code}

\begin{figure}
\centerline{\includegraphics[height=2in]{figs/chap07-1.pdf}}
\caption{A simple diffusion model after 0, 5, and 10 steps.}
\label{chap07-1}
\end{figure}

Figure~\ref{chap07-1} show results for a CA with \py{n=9}, \py{r=0.1}
and initial concentration 0 everywhere except for an ``island'' in the
middle.  The figure shows the starting configuration and the state of
the CA after 5 and 10 steps.  The chemical spreads from the center
outward, continuing until the concentration is the same everywhere.


\section{Reaction-diffusion}

Now let's add a second chemical.  I'll define a new object,
\py{ReactionDiffusion}, that contains two arrays, one for each
chemical:

\begin{code}
class ReactionDiffusion(Cell2D):

   def __init__(self, n, m, params):
        self.params = params
        self.array = np.ones((n, m), dtype=float)
        self.array2 = np.zeros((n, m), dtype=float)
        island(self.array2, val=0.1, noise=0.1)
\end{code}

\py{n} and \py{m} are the number of rows and columns in the array.
\py{params} is a tuple of parameters, which I explain below.

\py{array} represents the concentration of the first chemical, \py{A},
which is initially 1 everywhere.

\py{array2} represents the concentration of \py{B}, which is initially
0 everywhere except an island in the middle, which is initialized
by \py{island}:

\begin{code}
def island(a, val, noise):
    n, m = a.shape
    r = min(n, m) // 20
    a[n//2-r:n//2+r, m//2-r:m//2+r] = val
    a += noise * np.random.random((n, m))
\end{code}

The radius of the island, \py{r}, is one twentieth of \py{n} or \py{m},
whichever is smaller.  The height of the island is \py{val}, which is 0.1
in the example.  Also, random uniform noise, with values from 0 to
\py{noise}, is added to the entire array.

And here is the \py{step} function that updates the arrays:

\begin{code}
    def step(self):
        """Executes one time step."""
        A = self.array
        B = self.array2
        ra, rb, f, k = self.params

        cA = correlate2d(A, self.kernel, **self.options)
        cB = correlate2d(B, self.kernel, **self.options)

        reaction = A * B**2
        self.array += ra * cA - reaction + f * (1-A)
        self.array2 += rb * cB + reaction - (f+k) * B
\end{code}

The parameters are

\begin{description}

\item[\py{ra}:] The diffusion rate of \py{A} (analogous to \py{r} in the
previous section).

\item[\py{rb}:] The diffusion rate of \py{B}.  In most versions of
this model, \py{rb} is about half of \py{ra}.

\item[\py{f}:] The ``feed'' rate, which controls how quickly \py{A} is
added to the system.

\item[\py{k}:] The ``kill'' rate, which controls how quickly \py{B} is
removed from the system.

\end{description}

Now let's look more closely at the update statements:

\begin{code}
        reaction = A * B**2
        self.array += ra * cA - reaction + f * (1-A)
        self.array2 += rb * cB + reaction - (f+k) * B
\end{code}

The arrays \py{cA} and \py{cB} are the result of applying a diffusion
kernel to \py{A} and \py{B}.  Multiplying by \py{ra} and \py{rb} yields
the rate of diffusion into or out of each cell.

The term \py{A * B**2} represents the rate that \py{A} and \py{B}
react with each other.  Assuming that the reaction consumes \py{A} and
produces \py{B}, we subtract this term in the first equation and add
it in the second.

The term \py{f * (1-A)} determines the rate that \py{A} is added to
the system.  Where \py{A} is near 0, the maximum feed rate is \py{f}.
Where \py{A} approaches 1, the feed rate drops off to zero.

Finally, the term \py{(f+k) * B} determines the rate that \py{B} is
removed from the system.  As \py{B} approaches 0, this rate goes
to zero.

As long as the rate parameters are not too high, the values of
\py{A} and \py{B} usually stay between 0 and 1.

\begin{figure}
\centerline{\includegraphics[height=2in]{figs/chap07-2.pdf}}
\caption{Reaction-diffusion model with parameters \py{f=0.035} and
  \py{k=0.057} after 1000, 2000, and 4000 steps.}
\label{chap07-2}
\end{figure}

With different parameters, this model can produce patterns similar
to the stripes and spots on a variety of animals.  In some cases,
the similarity is striking, especially when the feed and
kill parameters vary in space.

For all simulations in this section, \py{ra=0.5} and \py{rb=0.25}.

Figure~\ref{chap07-2} shows results with \py{f=0.035} and
\py{k=0.057}, with the concentration of \py{B} shown in darker colors.
With these parameters, the system evolves toward a stable configuration
with light spots of \py{A} on a dark background of \py{B}.

\begin{figure}
\centerline{\includegraphics[height=2in]{figs/chap07-3.pdf}}
\caption{Reaction-diffusion model with parameters \py{f=0.055} and
  \py{k=0.062} after 1000, 2000, and 4000 steps.}
\label{chap07-3}
\end{figure}

Figure~\ref{chap07-3} shows results with \py{f=0.055} and
\py{k=0.062} which yields a coral-like pattern of \py{B} on a background
of \py{A}.

\begin{figure}
\centerline{\includegraphics[height=2in]{figs/chap07-4.pdf}}
\caption{A reaction-diffusion model with parameters \py{f=0.039} and
  \py{k=0.065} after 1000, 2000, and 4000 steps.}
\label{chap07-4}
\end{figure}

Figure~\ref{chap07-4} shows results with \py{f=0.039} and
\py{k=0.065}.  These parameters produce spots of \py{B} that grow and
divide in a process that resembles mitosis, ending with a stable pattern
of equally-spaced spots.

Since 1952, observations and experiments have provided some support
for Turing's conjecture.  At this point it seems likely, but not yet
proven, that many animal patterns are actually formed by
reaction-diffusion processes of some kind.


\section{Percolation}

Percolation is a process in which a fluid flows through a semi-porous
material.  Examples include oil in rock formations, water in paper,
and hydrogen gas in micropores.  Percolation models are also used to
study systems that are not literally percolation, including epidemics
and networks of electrical resistors.  See
\url{http://en.wikipedia.org/wiki/Percolation_theory}.

\index{percolation}

Percolation models are often represented using random graphs like the
ones we saw in Chapter~\ref{graphs}, but they can also be represented
using cellular automatons.  In the next few sections we'll explore
a 2-D CA that simulates percolation.

In this model:

\begin{itemize}

\item Initially, each cell is either ``porous'' with probability \py{p} or
``non-porous'', and all cells are considered ``dry'' except the top
row, which is ``wet''.

\item During each time step, if a porous cell has at least one wet neighbor,
it becomes wet.  Non-porous cells stay dry.

\item The simulation runs until it reaches a ``fixed point'' where no
more cells change state.

\end{itemize}

If there is a path of wet cells from the top to the bottom row, we say
that the CA has a ``percolating cluster''.

One of the primary questions of interest regarding percolation is the
probability of finding a percolating cluster and how it depends on
\py{p}.  This question might remind you of Section~\ref{randomgraphs},
where we computed the probability that a random \Erdos-\Renyi~graph is
connected.  We will see several connections between that model and
this one.

I define a new class to represent a percolation model:

\begin{code}
class Percolation(Cell2D):

    def __init__(self, n, m, p):
        self.p = p
        self.array = np.random.choice([0, 1], (n, m), p=[1-p, p])
        self.array[0] = 5
\end{code}

\py{n} and \py{m} are the number of rows and columns in the CA.  \py{p}
is the probability that a cell is porous.

The state of the CA is stored in \py{array}, which is initialized
using \py{np.random.choice} to choose 1 (porous) with probability
\py{p}, and 0 (non-porous) with probability \py{1-p}.
The state of the top row is set to 5, which represents a wet cell.

During each time step, we check whether any porous cell has a wet
neighbor, using a 4-cell neighborhood (not including the diagonals).
Here is the kernel:

\begin{code}
    kernel = np.array([[0, 1, 0],
                       [1, 0, 1],
                       [0, 1, 0]])
\end{code}

And here is the \py{step} function:


\begin{code}
    def step(self):
        a = self.array
        c = correlate2d(a, self.kernel, mode='same')
        self.array[(a==1) & (c>=5)] = 5
\end{code}

\py{correlate2d} adds up the state of the neighbors, which can only
exceed 5 if at least one neighbor is wet.  The last line finds cells
that are porous, \py{a==1}, with at least one wet neighbor, \py{c>=5},
and sets their state to 5, which is wet.

\begin{figure}
\centerline{\includegraphics[height=2in]{figs/chap07-5.pdf}}
\caption{The first three steps of a percolation model with \py{n=10} and
\py{p=0.5}.}
\label{chap07-5}
\end{figure}

Figure~\ref{chap07-5} shows the first few steps of a percolation model
with \py{n=10} and \py{p=0.5}.  Non-porous cells are white, porous cells
are lightly shaded, and wet cells are dark.


\section{Phase change}

Now let's test whether a CA contains a percolating cluster:

\begin{code}
def test_perc(perc):
    num_wet = perc.num_wet()

    num_steps = 0
    while True:
        perc.step()
        num_steps += 1

        if perc.bottom_row_wet():
            return True, num_steps

        new_num_wet = perc.num_wet()
        if new_num_wet == num_wet:
            return False, num_steps

        num_wet = new_num_wet
\end{code}

\py{test_perc} takes a \py{Percolation} object as a parameter.  Each
time through the loop, it advances the CA one time step.  It
checks the bottom row to see if any cells are wet; if so,
it returns \py{True}, to indicate that there is a percolating cluster,
and \py{num_steps}, which is the number of time steps it took to
get to the bottom.

During each time step, it also computes the number of wet cells and
checks whether the number increased since the last step.  If not, we
have reached a fixed point without finding a percolating cluster, so
we return \py{False}.

To estimate the probability of a percolating cluster, we generate
many random initial configurations and test them:

\begin{code}
def estimate_prob_percolating(p=0.5, n=100, iters=100):
    count = 0
    for i in range(iters):
        perc = Percolation(n, p=p)
        flag, _ = test_perc(perc)
        if flag:
            count += 1

    return count / iters
\end{code}

\py{estimate_prob_percolating} makes 100 CAs with the given values of
\py{p} and \py{n} and calls \py{test_perc} to see how many of them
have a percolating cluster.  The return value is the fraction of CAs
that do.

When \py{p=0.55}, the probability of a percolating cluster is near 0.
At \py{p=0.60}, it is about 70\%, and at \py{p=0.65} it is near 1.
This rapid transition indicates that there is a critical value of
\py{p} near 0.6.

We can estimate the critical value more precisely using a random
walk.  Starting from an initial value of \py{p}, we construct a
\py{Percolation} object and check whether it has a percolating cluster.
If so, \py{p} is probably too high, so we decrease it.  If not,
\py{p} is probably too low, so we increase it.

Here's the code:

\begin{code}
def find_critical(p=0.6, n=100, iters=100):
    ps = [p]
    for i in range(iters):
        perc = Percolation(n=n, p=p)
        flag, _ = test_perc(perc)
        if flag:
            p -= 0.005
        else:
            p += 0.005
        ps.append(p)
    return ps
\end{code}

\py{find_critical} starts with the given value of \py{p} and adjusts
up and down, returning the list of values.  With \py{n=100} the
average of \py{ps} is about 0.59, and this critical value seems to
be the same for values of \py{n} from 50 to 400.

The rapid change in behavior near the critical value is
called a {\bf phase change} by analogy with phase changes
in physical systems, like the way water changes from liquid to
solid at its freezing point.

A wide variety of systems display a common set of behaviors and
characteristics when they are at or near a critical point.
These behaviors are known collectively as {\bf critical phenomena}.
In the next section, we explore one of them: fractal geometry.


\section{Fractals}
\label{fractals}

To understand fractals, we have to start with dimensions.

For simple geometric objects, dimension is defined in terms of scaling
behavior.  For example, if the side of a square has length $l$, its
area is $l^2$.  The exponent, 2, indicates that a square is
2-dimensional.  Similarly, if the side of a cube has length $l$, its
volume is $l^3$, which indicates that a cube is 3-dimensional.

More generally, we can estimate the dimension of an object by
measuring its ``size'' (by some definition) as a function of
a linear measure.

As an example, I'll estimate the dimension of a 1-D cellular
automaton by measuring its area (total number of ``on'' cells)
as a function of the number of rows.

\index{fractal dimension}

\begin{figure}
\centerline{\includegraphics[height=2in]{figs/chap07-7.pdf}}
\caption{One-dimensional CAs with rules 20, 50, and 18, after 32 time steps.}
\label{chap07-7}
\end{figure}

Figure~\ref{chap07-7} shows three 1-D CAs like the ones we saw
in Section~\ref{onedim}.  Rule 20 (left) generates
a set of cells that seems linear, so we expect it to be one-dimensional.  Rule 50 (center) produces something like a triangle, so
we expect it to be 2-D.  Rule 18 (right) also produces something like a
triangle, but the density is not uniform, so its scaling behavior is
not obvious.

I'll estimate the dimension of these CAs with the following function,
which counts the number of on cells after each time step.
It returns a list of tuples, where each tuple contains $i$ and
$i^2$, for purposes of comparison, and the total number of cells.

\begin{code}
def count_cells(rule, n=500):
    ca = Cell1D(rule, n)
    ca.start_single()

    res = []
    for i in range(1, n):
        cells = np.sum(ca.array)
        res.append((i, i**2, cells))
        ca.step()

    return res
\end{code}

\begin{figure}
\centerline{\includegraphics[height=2in]{figs/chap07-8.pdf}}
\caption{Number of ``on'' cells versus number of time steps for
rules 20, 50, and 18.}
\label{chap07-8}
\end{figure}

Figure~\ref{chap07-8} shows the results plotted on a log-log scale.

In each figure, the top dashed line shows $y = i^2$.  Taking
the log of both sides, we have $\log y = 2 \log i$.  Since the
figure is on a log-log scale, the slope of this line is 2.

Similarly, the bottom dashed line shows $y = i$.  On a log-log
scale, the slope of this line is 1.

Rule 20 (left) produces 3 cells every 2 time steps, so the total number
of cells after $i$ steps is $y = 1.5 i$.  Taking the log of both
sides, we have $\log y = \log 1.5 + \log i$, so on a log-log
scale, we expect a line with slope 1.  In fact, the estimated
slope of the line is 1.01.

Rule 50 (center) produces $i+1$ new cells during the $i$th time step,
so the total number of cells after $i$ steps is $y = i^2 + i$.  If we
ignore the second term and take the log of both sides, we have $\log y
\sim 2 \log i$, so as $i$ gets large, we expect to see a line with
slope 2.  In fact, the estimated slope is 1.97.

Finally, for Rule 18 (right), the estimated slope is about 1.57, which
is clearly not 1, 2, or any other integer.  This suggests that the
pattern generated by Rule 18 has a ``fractional dimension''; that is,
it is a fractal.


\section{Fractals and Percolation Models}
\label{fracperc}

\begin{figure}
\centerline{\includegraphics[height=2in]{figs/chap07-6.pdf}}
\caption{Percolation models with \py{p=0.6} and \py{n=100},
\py{200}, and \py{300}.}
\label{chap07-6}
\end{figure}

Now let's get back to percolation models.  Figure~\ref{chap07-6} shows
clusters of wet cells in percolation simulations with \py{p=0.6} and
\py{n=100}, \py{200}, and \py{300}.  Informally, they resemble fractal
patterns seen in nature and in mathematical models.

To estimate their fractal dimension, we can run CAs with
a range of sizes, count the number of wet cells in each percolating
cluster, and then see how the cell counts scale as we increase the
size of the CA.

The following loop runs the simulations:

\begin{code}
    for size in sizes:
        perc = Percolation(size, p=p)
        flag, _ = test_perc(perc)
        if flag:
            num_filled = perc.num_wet() - size
            res.append((size, size**2, num_filled))
\end{code}

The result is a list of tuples where each tuple contains \py{size}
and \py{size**2}, for comparison, and the number of cells in the
percolating cluster (not including the initial wet cells in the top
row).

\begin{figure}
\centerline{\includegraphics[height=2in]{figs/chap07-9.pdf}}
\caption{Number of cells in the percolating cluster versus CA size.}
\label{chap07-9}
\end{figure}

Figure~\ref{chap07-9} shows the results for a range of sizes from 10
to 100.  The dots show the number of cells in each percolating
cluster.  The slope of a line fitted to these dots is about 1.85,
which indicates that the percolating cluster is, in fact, fractal when
\py{p} is near the critical value.

When \py{p} is larger than the critical value, nearly every porous
cell gets filled, so the number of wet cells is just \py{p * size^2},
which has dimension 2.

When \py{p} is substantially smaller than the critical value, the number
of wet cells is proportional to the linear size of the CA, so it has
dimension 1.


\section{Exercises}


\begin{exercise}

In Section~\ref{fracperc} we showed that the Rule 18 CA produces a fractal.
Can you find other 1-D CAs that produce fractals?

Note: the \py{Cell1D} object in \py{Cell1D.py} does not wrap around
from the left edge to the right, which creates artifacts at the
boundaries for some rules.  You might want to use \py{Wrap1D}, which
is a child class of \py{Cell1D} that wraps around.  It is also defined
in \py{Cell1D.py}.

\end{exercise}


\begin{exercise}

In 1990 Bak, Chen and Tang proposed a cellular automaton that is
an abstract model of a forest fire.  Each cell is in one of three
states: empty, occupied by a tree, or on fire.
\index{Bak, Per}
\index{forest fire model}

The rules of the CA are:

\begin{enumerate}

\item An empty cell becomes occupied with probability $p$.

\item A cell with a tree burns if any of its neighbors
  is on fire.

\item A cell with a tree spontaneously burns, with
  probability $f$, even if none of its neighbors is on fire.

\item A cell with a burning tree becomes an empty cell in the next
  time step.

\end{enumerate}

Write a program that implements this model.  You might want to inherit
from \py{Cell2D}.  Typical values for the parameters are $p=0.01$ and
$f=0.001$, but you might want to experiment with other values.

Starting from a random initial condition, run the CA until it reaches
a steady state where the number of trees no longer increases or
decreases consistently.

In steady state, is the geometry of the forest fractal?
What is its fractal dimension?

\end{exercise}






\chapter{Self-organized criticality}
\label{soc}

In the previous chapter we saw an example of a system with a critical
point and we explored one of the common properties of critical
systems, fractal geometry.

In this chapter, we explore two other properties of critical systems:
heavy-tailed distributions, which we saw in Chapter~\ref{heavytail}
and pink noise, which I'll explain in this chapter.

These properties are interesting in part because they appear
frequently in nature; that is, many natural systems produce
fractal-like geometry, heavy-tailed distributions, and pink noise.

This observation raises a natural question: why do so many natural
systems have properties of critical systems?  A possible answer is
{\bf self-organized criticality} (SOC), which is the tendency of some
systems to evolve toward and stay in a critical state.

In this chapter I'll present a {\bf sand pile model}, which was the
first system shown to exhibit SOC.

The code for this chapter is in {\tt chap08.ipynb} in the repository
for this book.  More information about working with the code is
in Section~\ref{code}.


\section{Critical Systems}

Many critical systems demonstrate common behaviors:

\begin{itemize}

\item Fractal geometry: For example, freezing water tends to form
  fractal patterns, including snowflakes and other crystal
  structures.  Fractals are characterized by self-similarity; that is,
  parts of the pattern are similar to scaled copies of the whole.

\index{fractal geometry}
\index{self-similarity}

\item Heavy-tailed distributions of some physical quantities: For
  example, in freezing water the distribution of crystal sizes is
  characterized by a power law.

\index{long tail}
\index{power law}

\item Variations in time that exhibit {\bf pink noise}.  Complex
  signals can be decomposed into their frequency components.  In pink
  noise, low-frequency components have more power than high-frequency
  components.  Specifically, the power at frequency $f$ is
  proportional to $1/f$.

\index{pink noise}
\index{1/f noise@$1/f$ noise}

\end{itemize}

Critical systems are usually unstable.  For example, to keep water in
a partially frozen state requires active control of the temperature.
If the system is near the critical temperature, a small deviation
tends to move the system into one phase or the other.

\index{unstable}

Many natural systems exhibit characteristic behaviors of criticality,
but if critical points are unstable, they should not be common in
nature.  This is the puzzle Bak, Tang and Wiesenfeld address.  Their
solution is called self-organized criticality (SOC), where
``self-organized'' means that from any initial condition, the system
moves toward a critical state, and stays there, without
external control.

\index{SOC}

\section{Sand Piles}

The sand pile model was proposed by Bak, Tang and Wiesenfeld in 1987.
It is not meant to be a realistic model of a sand pile, but rather an
abstraction that models physical systems with (1) a large number of
elements that (2) interact with their neighbors.

\index{sand pile model}
\index{abstract model}

The sand pile model is a 2-D cellular automaton where the state of
each cell represents the slope of a part of a sand pile.  During each
time step, each cell is checked to see whether it exceeds a critical
value, $K$, which is usually 3.  If so, it ``topples'' and transfers
sand to four neighboring cells; that is, the slope of the cell is
decreased by 4, and each of the neighbors is increased by 1.
At the perimeter of the grid, all cells are kept at slope 0, so the
excess spills over the edge.

\index{2-D cellular automaton} \index{state}

Bak, Tang and Wiesenfeld initialize all cells at a
level greater than \py{K} and run the model until it stabilizes.
Then they observe the effect of small perturbations; they choose a
cell at random, increment its value by 1, and run the model,
again, until it stabilizes.

\index{grid}

For each perturbation, they measure \py{T}, the number of time steps
the pile takes to stabilize, and \py{S}, the total number of cells
that topple\footnote{The original paper uses a different definition
of \py{S}, but most later work uses this definition.}.

Most of the time, dropping a single grain causes no cells to topple,
so \py{T=1} and \py{S=0}.  But occasionally a single grain can cause an
{\bf avalanche} that affects a substantial fraction of the grid.  The
distributions of \py{T} and \py{S} turn out to be heavy-tailed, which
supports the claim that the system is in a critical state.

\index{avalanche}

They conclude that the sand pile model exhibits ``self-organized
criticality'', which means that from the initial condition it evolves
toward a critical state without the need for external control or
what they call ``fine tuning'' of any parameters.  And the model
stays in a critical state as more grains are added.

In the next few sections I replicate their experiments and
interpret the results.


\section{Implementing the Sand Pile}

To implement the sand pile model, I define a class called \py{SandPile}
that inherits from \py{Cell2D}, which is defined in \py{Cell2D.py}.

\begin{code}
class SandPile(Cell2D):

    def __init__(self, n, m, level=9):
        self.array = np.ones((n, m)) * level
\end{code}

All values in the array are initialized to \py{level}, which is
generally greater than the toppling threshold, \py{K}.

Here's the \py{step} method that finds all cells above \py{K} and
topples them:

\begin{code}
    kernel = np.array([[0, 1, 0],
                       [1,-4, 1],
                       [0, 1, 0]], dtype=np.int32)

    def step(self, K=3):
        toppling = self.array > K
        num_toppled = np.sum(toppling)
        c = correlate2d(toppling, self.kernel, mode='same')
        self.array += c
        return num_toppled
\end{code}

To explain how that works, I'll start with
a small pile with just two cells ready to topple:

\begin{code}
pile = SandPile(n=3, m=5, level=0)
pile.array[1, 1] = 4
pile.array[1, 3] = 4
\end{code}

Initially, \py{pile.array} looks like this:

\begin{code}
[[0 0 0 0 0]
 [0 4 0 4 0]
 [0 0 0 0 0]]
\end{code}

Now we can select the cells that are above the toppling threshold:

\begin{code}
toppling = pile.array > K
\end{code}

The result is an array of booleans, but we can use it as if it were
an array of integers like this:

\begin{code}
[[0 0 0 0 0]
 [0 1 0 1 0]
 [0 0 0 0 0]]
\end{code}

If we correlate this array with the kernel, it makes copies of the
kernel at each location where \py{toppling} is 1.

\begin{code}
c = correlate2d(toppling, kernel, mode='same')
\end{code}

And here's the result:

\begin{code}
[[ 0  1  0  1  0]
 [ 1 -4  2 -4  1]
 [ 0  1  0  1  0]]
\end{code}

Notice that where the copies of the kernel overlap, they add up.

This array contains the change for each cell, which we use
to update the original array:

\begin{code}
pile.array += c
\end{code}

And here's the result.

\begin{code}
[[0 1 0 1 0]
 [1 0 2 0 1]
 [0 1 0 1 0]]
\end{code}

So that's how \py{step} works.

By default, \py{correlate2d} considers the boundary of the array
to be fixed at zero, so any grains of sand that go over the edge
disappear.

\py{SandPile} also provides \py{run}, which calls step until
no more cells topple:

\begin{code}
    def run(self):
        total = 0
        for i in itertools.count(1):
            num_toppled = self.step()
            total += num_toppled
            if num_toppled == 0:
                return i, total
\end{code}

The return value is a tuple that contains the number of time
steps and the total number of cells that toppled.

If you are not familiar with \py{itertools.count}, it is an
infinite generator that counts up from the given initial value,
so the \py{for} loop runs until \py{step} returns 0.

Finally, the \py{drop} method chooses a random cell and adds a
grain of sand:

\begin{code}
    def drop(self):
        a = self.array
        n, m = a.shape
        index = np.random.randint(n), np.random.randint(m)
        a[index] += 1
\end{code}

Let's look at a bigger example, with \py{n=20}:

\begin{code}
pile = SandPile(n=20, level=10)
pile.run()
\end{code}

\begin{figure}
\centerline{\includegraphics[height=3in]{figs/chap08-1.pdf}}
\caption{Sand pile model initial state (left), after 200 steps (middle), and 400 steps (right).}
\label{chap08-1}
\end{figure}

With an initial level of \py{10}, this sand pile takes 332 time steps to
reach equilibrium, with a total of 53,336 topplings.
Figure~\ref{chap08-1} (left) show the configuration, after this initial
run.  Notice that it has the repeating elements that
are characteristic of fractals.  We'll come back to that soon.

Figure~\ref{chap08-1} (middle) shows the configuration of the sand
pile after dropping 200 grains onto random cells, each time running
until the pile reaches equilibrium.  The symmetry of the initial
configuration has been broken; the configuration looks random.

Finally Figure~\ref{chap08-1} (right) shows the configuration
after 400 drops.  It looks similar to the configuration after 200
drops.  In fact, the pile is now in a steady state where its statistical
properties don't change over time.  I'll explain some of those
statistical properties in the next section.


\section{Heavy-tailed distributions}
\label{heavysand}

If the sand pile model is in a critical state, we expect to find
heavy-tailed distributions for quantities like the duration and size
of avalanches.  So let's take a look.

I'll make a larger sand pile, with \py{n=50}, an initial level of
\py{30}, and run until equilibrium:

\begin{code}
pile2 = SandPile(n=50, level=30)
pile2.run()
\end{code}

Next, I'll run 100,000 random drops

\begin{code}
iters = 100000
res = [pile2.drop_and_run() for _ in range(iters)]
\end{code}

As the name suggests, \py{drop_and_run} calls \py{drop} and \py{run} and
returns the duration of the avalanche and total number of cells
that toppled.

So \py{res} is a list of \py{(T, S)} tuples, where \py{T} is duration,
in time steps, and \py{S} is cells toppled.  We can use
\py{np.transpose} to unpack \py{res} into two NumPy arrays:

\begin{code}
T, S = np.transpose(res)
\end{code}

A large majority of drops have duration 1 and no toppled cells, so
we'll filter those out.

\begin{code}
T = T[T>1]
S = S[S>0]
\end{code}

The distributions of \py{T} and \py{S} have many small values and a few
very large ones.  I'll use the \py{Hist} class from \py{thinkstats2} to
make a histogram of the values; that is, a map from each value to
the number of times it occurs.

\begin{code}
from thinkstats2 import Hist

histT = Hist(T)
histS = Hist(S)
\end{code}

\begin{figure}
\centerline{\includegraphics[height=3in]{figs/chap08-2.pdf}}
\caption{Distribution of avalanche duration (left) and size (right), linear scale.}
\label{chap08-2}
\end{figure}

\begin{figure}
\centerline{\includegraphics[height=3in]{figs/chap08-3.pdf}}
\caption{Distribution of avalanche duration (left) and size (right), log-log scale.}
\label{chap08-3}
\end{figure}

Figure~\ref{chap08-2} shows the results for values less than 50.
But as we saw in Section~\ref{heavytail}, we can get a clearer picture of
these distributions by plotting them on a log-log scale, as shown
in Figure~\ref{chap08-3}.

For values between 1 and 100, the distributions are nearly straight
on a log-log scale, which is indicative of a heavy tail.  The
gray lines in the figure have slope -1, which suggests that these
distributions follow a power law with parameter $\alpha=1$.

For values greater than 100, the distributions fall away more quickly
than the power law model, which means there are fewer very large
values than the model predicts.  One explanation is that this
effect is due to the finite size of the sand pile, so we might
expect larger piles to fit the power law better.

Another possibility,
which you can explore in one of the exercises at the end of this
chapter, is that these distributions do not strictly obey a power
law.  But even if they are not power-law distributions, they are
still heavy-tailed as we expect for a system in a critical state.


\section{Fractals}
\label{sandfrac}

Another property of critical systems is fractal geometry.  The
initial configuration in Figure~\ref{chap08-1} (left) resembles a fractal,
but you can't always tell by looking.
A more reliable way to identify a fractal is to estimate its
fractal dimension, as we saw in Section~\ref{fractals}
and Section~\ref{fracperc}.

I'll start by making a bigger sand pile, with \py{n=131} and initial
level \py{22}.

\begin{code}
pile3 = SandPile(n=131, level=22)
pile3.run()
\end{code}

By the way, it takes 28,379 steps for this pile to reach equilibrium,
with more than 200 million cells toppled.

To see the resulting pattern more clearly, I select cells with
levels 0, 1, 2, and 3, and plot them separately:

\begin{code}
def draw_four(viewer, vals=range(4)):
    thinkplot.preplot(rows=2, cols=2)
    a = viewer.viewee.array

    for i, val in enumerate(vals):
        thinkplot.subplot(i+1)
        viewer.draw_array(a==vals[i], vmax=1)
\end{code}

\py{draw_four} takes a \py{SandPileViewer} object, which is defined
in \py{Sand.py}.  The parameter \py{vals} is the list of values
we want to plot; the default values are 0, 1, 2, and 3.

Here's how it's used:

\begin{code}
viewer3 = SandPileViewer(pile3)
draw_four(viewer3)
\end{code}

\begin{figure}
\centerline{\includegraphics[height=3in]{figs/chap08-4.pdf}}
\caption{Sand pile model initial state, selecting cells with levels 0, 1, 2, and 3, top to bottom, left to right. }
\label{chap08-4}
\end{figure}

Figure~\ref{chap08-4} shows the results.  Now for each of
these patterns we can estimate the fractal dimension using
a {\bf box-counting algorithm}: we'll count the number of
cells in a small box at the center of the pile, and then see
how the number of cell increases as the box gets bigger.
Here's my implementation:

\begin{code}
def count_cells(a):
    n, m = a.shape
    end = min(n, m)

    res = []
    for i in range(1, end, 2):
        top = (n-i) // 2
        left = (m-i) // 2
        box = a[top:top+i, left:left+i]
        total = np.sum(box)
        res.append((i, i**2, total))

    return np.transpose(res)
\end{code}

The parameter, \py{a}, is a NumPy array of booleans or 0s and 1s.
The size of the box is initially 1.  Each time through the
loop, it increases by 2 until it reaches \py{end}, which is the
smaller of \py{n} and \py{m}.

Each time through the loop, \py{box} is a set of cells with width
and height \py{i}, centered in the array.  \py{total} is the number
of ``on'' cells in the box.

The result is a list of tuples, where each tuple contains
\py{i} and \py{i**2}, for purposes of comparison, and the number of
cells in the box.

Finally, we use \py{np.transpose} to make a NumPy array with 3
rows containing \py{i}, \py{i**2}, and \py{total}.

To estimate the fractal dimension, we extract the rows:

\begin{code}
steps, steps2, cells = res
\end{code}

Then we can plot the results:

\begin{code}
    thinkplot.plot(steps, steps2, linestyle='dashed')
    thinkplot.plot(steps, cells)
    thinkplot.plot(steps, steps, linestyle='dashed')
\end{code}

And use \py{linregress} to fit a line on a log-log scale.

\begin{code}
from scipy.stats import linregress

params = linregress(np.log(steps), np.log(cells))
slope = params[0]
\end{code}

\begin{figure}
\centerline{\includegraphics[height=4in]{figs/chap08-5.pdf}}
\caption{Box counts for cells with levels 0, 1, 2, and 3, compared to dashed lines with slopes 1 and 2.}
\label{chap08-5}
\end{figure}

Figure~\ref{chap08-5} shows the results.  Notice that only
\py{val=2} (lower left) starts from box size 1 because the center
cell has value 2; the other lines start at the first box size
that contains a nonzero cell count.

On a log-log scale, the cell counts form nearly straight lines,
which indicates that we are measuring fractal dimension over
a valid range of box sizes.

And the estimated fractal dimensions are:

\begin{code}
0  1.871
1  3.502
2  1.781
3  2.084
\end{code}

The fractal dimension for values 0, 1, and 2 seems to be clearly
non-integer, which indicates that the image is fractal.

Strictly, the fractal dimension for value 3 is indistinguishable from
2, but given the results for the other values, the apparent curvature
of the line, and the appearance of the pattern, it seems likely that
it is also fractal.

One of the exercises at the end of this chapter asks you to run
this analysis again with different values of \py{n} and \py{level} to
see if the estimated dimensions are consistent.


\section{Spectral Density}

The title of the original paper that presented the sand pile model
is ``Self-Organized Criticality: An Explanation of $1/f$ Noise''.
As the subtitle suggests, Bak, Tang and Wiesenfeld were trying to
explain why many natural and engineered systems exhibit $1/f$
noise, which is also known as ``flicker noise'' and ``pink noise''.

To understand pink noise, we have to take a detour to understand
signals, spectral analysis, and noise.

\begin{description}

\item[Signal:] A {\bf signal} is any quantity that varies in time.
  One example is sound, which is variation in air density.  In this
  section we'll explore how avalanche durations and sizes vary over
  time steps.

\item[Spectral analysis:] Any signal can be decomposed into a set of
  frequency components with different volume or power.  For example,
  the sound of a violin playing the A above middle C contains a
  dominant component at frequency 440 Hz, but it also contains less
  powerful components at 880 Hz, 1320 Hz, and other integer multiples
  of the fundamental.  {\bf Spectral analysis} is the process of
  finding the components that make up a signal and their powers,
  which is called its {\bf spectrum}.

\item[Noise:] In common use, ``noise'' is usually an unwanted sound,
  but in the context of signal processing, it is a signal that
  contains many frequency components.

\end{description}

There are many kinds of noise.  For example, ``white noise'' is a
signal that has components with equal power over a wide range of
frequencies.

Other kinds of noise have different relationships between frequency
and power.  In ``red noise'', the power at frequency $f$ is
$1/f^2$, which we can write like this:

\[ P(f) = 1/f^2 \]

We can generalize that by replacing the exponent $2$ with
a parameter $\beta$:

\[ P(f) = 1/f^\beta \]

When $\beta=0$, this equation describes white noise; when $\beta=2$ it
describes red noise.  When the parameter is near 1, we call the result
$1/f$ noise.  More generally, noise with any value between 0 and 2
is called ``pink'', because it's between white and red.

So how does this apply to the sand pile model?  Suppose that every time
a cell topples, it makes a sound.  If we recorded a sand pile model
while its running, what would it sound like?

As my implementation of \py{SandPile} runs, it records the number of
cells that topple during each time step, recording the results in
a list called \py{toppled_seq}.  For example, after running the model
in Section~\ref{heavysand}, we can extract the resulting signal:

\begin{code}
signal = pile2.toppled_seq
\end{code}

To compute the spectrum of a signal (again, that's the frequencies it
contains and their powers) we can use the Fast Fourier Transform
(FFT).

The only problem is that the spectrum of a noise signal tends to
be noisy.  However, we can smooth it out by breaking a long signal
into segments, computing the FFT of each segment, and then computing
the {\em average} power at each frequency.

One version of this algorithm is called ``Welch's method'' and
SciPy provides an implementation.  We can use it like this:

\begin{code}
from scipy.signal import welch

nperseg = 2048
freqs, spectrum = welch(signal, nperseg=nperseg, fs=nperseg)
\end{code}

\py{nperseg} is the length of the segments the signal is broken into.
With longer segments we get more frequency components,
but since there are fewer segments to average, the results are
noisier.

\py{fs} is the ``sampling frequency'', which is the number of data
points in the signal per unit of time.  By setting \py{fs=nperseg},
we get a range of frequencies from 0 to \py{nperseg/2}, but the
units of time in the model are arbitrary, so the frequencies
don't mean very much.

The return values, \py{freqs} and \py{powers}, are NumPy arrays containing
the frequencies of the components and their corresponding powers.

If the signal is pink noise, we expect

\[ P(f) = 1/f^\beta \]

Taking the log of both sides yields

\[ \log P(f) = -\beta \log f \]

So if we plot \py{powers} versus \py{freqs} on a log-log scale, we
expect a straight line with slope $-\beta$.

\begin{figure}
\centerline{\includegraphics[height=3in]{figs/chap08-6.pdf}}
\caption{Power spectrum of the number of toppled cells over time, log-log scale.}
\label{chap08-6}
\end{figure}

Figure~\ref{chap08-6} shows the result.  For frequencies between
10 and 1000 (in arbitrary units), the spectrum falls on a straight
line.  The gray line has slope $-1.58$, which
corresponds to the parameter, $\beta=1.58$ reported by Bak,
Tang, and Wiesenfeld.

This result confirms that the sand pile model generates pink noise.


\section{Reductionism and Holism}
\label{model2}

The original paper by Bak, Tang and Wiesenfeld is one of
the most frequently-cited papers in the last few decades.
Other systems have been shown to be self-organized critical,
and the sand-pile model, in particular, has been studied
in detail.
\index{sand pile model}

As it turns out, the sand pile model is not a very good model of a
sand pile.  Sand is dense and not very sticky, so momentum has a
non-negligible effect on the behavior of avalanches.  As a result,
there are fewer very large and very small avalanches than the model
predicts, and the distribution might not be heavy-tailed.

Bak has suggested that this observation misses the point.
The sand pile model is not meant to be a realistic model of a sand
pile; it is meant to be a simple model for a broad category of
systems.

To understand this point, it is useful to think about two
kinds of models, {\bf reductionist} and {\bf holistic}.  A
reductionist model describes a system by describing its parts
and their interactions.  When a reductionist model is used
as an explanation, it depends on an analogy between the
components of the model and the components of the system.

\index{reductionist}
\index{holist}

For example, to explain why the ideal gas law holds, we can model the
molecules that make up a gas with point masses and model their
interactions as elastic collisions.  If you simulate or analyze this
model, you find that it obeys the ideal gas law.  This model is
satisfactory to the degree that molecules in a gas behave like
molecules in the model.  The analogy is between the parts of the
system and the parts of the model.

\index{analogy}

\begin{figure}
\centerline{\includegraphics[width=5in]{figs/model2.pdf}}
\caption{The logical structure of a holistic model.\label{fig.model2}}
\end{figure}

Holistic models are more focused on similarities between systems and
less interested in analogous parts.  A holistic approach to modeling
often consists of two steps, not necessarily in this order:

\index{holistic model}

\begin{itemize}

\item Identify a kind of behavior that appears in a variety of
systems.

\item Find a simple model that demonstrates that behavior.

\end{itemize}

For example, in {\em The Selfish Gene}, Richard Dawkins suggests that
genetic evolution is just one example of an evolutionary system.  He
identifies the essential elements of the category---discrete
replicators, variability, and differential reproduction---and proposes
that any system with these elements displays similar
behavior, including complexity without design.

\index{Selfish Gene@{\em The Selfish Gene}}
\index{Dawkins, Richard}
\index{evolution}

As another example of an evolutionary system, he proposes ``memes'',
which are thoughts or behaviors that are replicated by transmission
from person to person\footnote{This use of ``meme'' is original to
  Dawkins, and predates the distantly-related use of the word on the
  Internet by about 20 years.}.  As memes compete for the resource of
human attention, they evolve in ways that are similar to genetic
evolution.

\index{meme}
\index{replicator}

Critics of the meme model have pointed out that
memes are a poor analogy for genes.  Memes differ from genes in many
obvious ways.  But Dawkins has argued that these differences are
beside the point because memes are not {\em supposed} to be analogous
to genes.  Rather, memes and genes are examples of the same
category: evolutionary systems.  The differences between them
emphasize the real point, which is that evolution is a general model
that applies to many seemingly disparate systems.  The logical
structure of this argument is shown in Figure~\ref{fig.model2}.

\index{gene}
\index{genetics}

Bak has made a similar argument that self-organized criticality is a
general model for a broad category of system:

\begin{quote}
Since these phenomena appear everywhere, they cannot depend on any
specific detail whatsoever...  If the physics of a large class of
problems is the same, this gives [the theorist] the option of selecting
the {\em simplest} possible [model] belonging to that class for detailed
study.\footnote{Bak, {\em How Nature Works}, Springer-Verlag 1996, page 43.}
\end{quote}

\index{Bak, Per}

Many natural systems demonstrate behaviors characteristic of critical
systems.  Bak's explanation for this prevalence is that these systems
are examples of the broad category of self-organized criticality.
There are two ways to support this argument.  One is to build
a realistic model of a particular system and show that the model
exhibits SOC.  The second is to show that SOC is a feature of many
diverse models, and to identify the essential characteristics
those models have in common.

The first approach, which I characterize as reductionist, can explain
the behavior of a particular system.  The second, holistic, approach,
explains the prevalence of criticality in natural systems.  They are
different models with different purposes.

\index{prevalence}

For reductionist models, realism is the primary virtue, and simplicity
is secondary.  For holistic models, it is the other way around.


\section{SOC, causation and prediction}

If a stock market index drops by a fraction of a percent in a
day, there is no need for an explanation.  But if it drops 10\%,
people want to know why.  Pundits
on television are willing to offer explanations, but the real
answer may be that there is no explanation.

\index{stock market}

Day-to-day variability in the stock market shows evidence of
criticality: the distribution of value changes is heavy-tailed
and the time series exhibits pink noise.
If the stock market is a critical system, we
should expect occasional large changes as part of the ordinary
behavior of the market.

The distribution of earthquake sizes is also heavy-tailed,
and there are simple models of the dynamics of geological faults
that might explain this behavior.  If these models are right,
they imply that large earthquakes are unexceptional; that is,
they do not require explanation any more than
small earthquakes do.

\index{earthquake}
\index{prediction}
\index{causation}

Similarly, Charles Perrow has suggested that failures in large
engineered systems, like nuclear power plants, are like avalanches
in the sand pile model.  Most failures are small, isolated and
harmless, but occasionally a coincidence of bad fortune yields a
catastrophe.  When big accidents occur, investigators go looking for
the cause, but if Perrow's ``normal accident theory'' is correct,
there may be no special cause of large failures.

\index{normal accident theory}
\index{Perrow, Charles}

These conclusions are not comforting.  Among other things, they
imply that large earthquakes and some kinds of accidents are
fundamentally unpredictable.  It is impossible to look at the
state of a critical system and say whether a large avalanche
is ``due''.  If the system is in a critical state, then a large
avalanche is always possible.  It just depends on the
next grain of sand.

In a sand pile model, what is the cause of a large avalanche?
Philosophers sometimes distinguish the {\bf proximate} cause, which is
most immediately responsible, from the {\bf ultimate} cause, which is,
for whatever reason, considered the true cause.

\index{proximate cause}
\index{ultimate cause}

In the sand pile model, the proximate cause of an avalanche is
a grain of sand, but the grain that causes a large avalanche
is identical to every other grain, so it offers no special explanation.
The ultimate cause of a large avalanche is the structure and
dynamics of the systems as a whole: large avalanches occur because
they are a property of the system.

Many social phenomena, including wars, revolutions, epidemics,
inventions and terrorist attacks, are characterized by heavy-tailed
distributions.  If the reason for these distributions is that
social systems are critical, that suggests that major historical
events may be fundamentally unpredictable and unexplainable.

\index{heavy-tailed distributions}


\section{Exercises}


\begin{exercise}

<<<<<<< HEAD
Launch \py{chap08.ipynb} and run the code.
There are a few short
exercises embedded in the notebook that you might want to try.
=======
The code for this chapter is in the Jupyter notebook {\tt chap08.ipynb}
in the repository for this book.  Open this notebook, read the code,
and run the cells.  You can use this notebook to work on the
exercises in this chapter.  My solutions are in {\tt chap08soln.ipynb}.
>>>>>>> 2531cc51

\end{exercise}


\begin{exercise}

To test whether the distributions of \py{T} and \py{S} are
heavy-tailed, we plotted their histograms on a log-log scale, which is
what Bak, Tang and Wiesenfeld show in their paper.  But as we saw in
Section~\ref{cdf}, this visualization can obscure the shape of the
distribution.  Using the same data, make a plot that shows the
cumulative distributions (CDFs) of \py{S} and \py{T}.  What can you
say about their shape?  Do they follow a power law?  Are they heavy
tailed?

You might find it helpful to plot the CDFs on a log-x scale and on a
log-log scale.

\end{exercise}

\begin{exercise}

In Section~\ref{sandfrac} we showed that the initial configuration of
the sand pile model produces fractal patterns.  But after we drop a
large number of random grains, the patterns look more random.

Starting with the example in Section~\ref{sandfrac}, run the sand pile
model for a while and then compute fractal dimensions for each of the
4 levels.  Is the sand pile model fractal in steady state?

\end{exercise}

\begin{exercise}

Another version of the sand pile model, called the ``single source''
model, starts from a different initial condition: instead of all cells
at the same level, all cells are set to 0 except the center cell,
which is set to a large value.  Write a function that creates a
\py{SandPile} object, sets up the single source initial condition, and
runs until the pile reaches equilibrium.  Does the result appear to be
fractal?

You can read more about this version of the sand pile model at
\url{http://math.cmu.edu/~wes/sandgallery.html}.

\end{exercise}


\begin{exercise}

In a 1989 paper, Bak, Chen and Creutz suggest that the Game of Life is
an SOC system.\footnote{``Self-organized criticality in the Game of
  Life'', available from
  \url{http://www.nature.com/nature/journal/v342/n6251/abs/342780a0.html}.}

\index{Game of Life}
\index{self-organized criticality}

To replicate their tests, run the GoL CA until it stabilizes,
then choose a random cell and flip it.  Run the CA until
it stabilizes again, keeping track of \py{T}, the number
of time steps it takes, and \py{S}, the number of cells affected.
Repeat for a large number of trials and plot the distributions
of \py{T} and \py{S}.  Also, record the number of cells that change
state during each time step and see if the resulting time series
resembles pink noise.

\end{exercise}


\begin{exercise}

In {\em The Fractal Geometry of Nature}, Benoit Mandelbrot proposes
what he calls a ``heretical'' explanation for the prevalence of
heavy-tailed distributions in natural systems.  It may not
be, as Bak suggests, that many systems can generate this behavior in
isolation.  Instead there may be only a few, but there may be
interactions between systems that cause the behavior to propagate.

\index{Mandelbrot, Benoit}
\index{heavy-tailed distribution}

To support this argument, Mandelbrot points out:

\begin{itemize}

\item The distribution of observed data is often ``the joint
  effect of a fixed underlying {\em true distribution} and a highly
  variable {\em filter}.''

\item Heavy-tailed distributions are robust to filtering; that is,
  ``a wide variety of filters leave their asymptotic behavior
  unchanged.''

\end{itemize}

What do you think of this argument?  Would you characterize
it as reductionist or holist?

\end{exercise}


\begin{exercise}

Read about the ``Great Man'' theory of history at
\url{http://en.wikipedia.org/wiki/Great_man_theory}.  What implication
does self-organized criticality have for this theory?

\index{Great Man theory}
\end{exercise}



\chapter{Agent-based models}
\label{agent-based}

The models we have seen so far might be characterized as ``rule-based''
in the sense that they involve systems governed by simple rules.  In this
and the following chapters, we explore {\bf agent-based models}.

\index{agent-based model}

Agent-based models include {\bf agents} that are
intended to model people and other entities that gather
information about the world, make decisions, and take actions.

The agents are usually situated in space or in a network, and
interact with each other locally.  They usually have imperfect,
incomplete information about the world.

Often there are differences among agents, unlike previous models where
all components are identical.  And agent-based models often include
randomness, either among the agents or in the world.

Since the 1970s, agent-based modeling has become an important tool in
economics and other social sciences, and in some natural sciences.

Agent-based models are useful for modeling the dynamics of systems
that are not in equilibrium (although they are also used to study
equilibrium).  And they are particularly useful for understanding
relationships between individual decisions and system behavior.

The code for this chapter is in \py{chap09.ipynb}, which is a
Jupyter notebook in the repository for this book.  For more information
about working with this code, see Section~\ref{code}.


\section{Schelling's Model}

In 1971 Thomas Schelling published ``Dynamic Models of Segregation'',
which proposes a simple model of racial segregation.  The Schelling
model of the world is a grid; each cell represents a house.  The
houses are occupied by two kinds of agents,
labeled red and blue, in roughly equal numbers.  About 10\% of the
houses are empty.

\index{Schelling, Thomas}

At any point in time, an agent might be happy or unhappy, depending
on the other agents in the neighborhood, where the
``neighborhood" of each house is the set of eight adjacent cells.
In one version of the model, agents are happy if they have at least
two neighbors like themselves, and unhappy if they have one or zero.

\index{agent-based model}

The simulation proceeds by choosing an agent at random and checking
to see whether they are happy.  If so, nothing happens; if not,
the agent chooses one of the unoccupied cells at random and moves.

You might not be surprised to hear that this model leads to some
segregation, but you might be surprised by the degree.  Fairly
quickly, clusters of similar agents appear.  The clusters
grow and coalesce over time until there are a small number
of large clusters and most agents live in homogeneous
neighborhoods.

\index{segregation}

If you did not know the process and only saw the result, you might
assume that the agents were racist, but in fact all of them
would be perfectly happy in a mixed neighborhood.  Since they prefer
not to be greatly outnumbered, they might be considered xenophobic at
worst.  Of course, these agents are a wild simplification of real
people, so it may not be appropriate to apply these descriptions at
all.

\index{racism}
\index{xenophobia}

Racism is a complex human problem; it is hard to imagine that such a
simple model could shed light on it.  But in fact it provides a strong
argument about the relationship between a system and its parts: if you
observe segregation in a real city, you cannot conclude that
individual racism is the immediate cause, or even that the people in
the city are racists.

\index{causation}

Of course, we have to keep in mind the limitations of this argument:
Schelling's model demonstrates a possible cause of segregation, but
says nothing about actual causes.


\section{Implementation of Schelling's model}

To implement Schelling's model, I wrote yet another class that
inherits from \py{Cell2D}:

\begin{code}
class Schelling(Cell2D):

    def __init__(self, n, m=None, p=0.5):
        self.p = p
        m = n if m is None else m
        choices = [0, 1, 2]
        probs = [0.1, 0.45, 0.45]
        self.array = np.random.choice(choices, (n, m), p=probs)
\end{code}

The parameters \py{n} and \py{m} are the dimensions of the grid,
and \py{p} is the threshold on the fraction of similar neighbors.
For example, if \py{p=0.5}, an agent will be unhappy if fewer
than 50\% of their neighbors are the same color.

\py{array} is a NumPy array where each cell is 0 if empty, 1 if
occupied by a red agent, and 2 if occupied by a blue agent.
Initially 10\% of the cells are empty, 45\% red, and 45\% blue.

The \py{step} function for Schelling's model is substantially more
complicated than previous step functions.  If you are not
interested in the details, you can skip to the next section.
But if you stick around, you might pick up some NumPy tips.

First, I'll make logical arrays indicating which cells are
red, blue, and occupied:

\begin{code}
        a = self.array
        red = a==1
        blue = a==2
        occupied = a!=0
\end{code}

I'll use \py{np.correlate2d} to count, for each cell,
the number of neighboring cells that are red and the number
that are occupied.

\begin{code}
    options = dict(mode='same', boundary='wrap')

    kernel = np.array([[1, 1, 1],
                       [1, 0, 1],
                       [1, 1, 1]], dtype=np.int8)

    num_red = correlate2d(red, kernel, **options)
    num_neighbors = correlate2d(occupied, kernel, **options)
\end{code}

%TODO: Update this code.

Now for each cell we can compute the fraction of neighbors
that are red and the fraction that are the same color:

\begin{code}
    frac_red = num_red / num_neighbors
    frac_blue = 1 - frac_red
    frac_same = np.where(red, frac_red, frac_blue)
\end{code}

\py{frac_red} is just the ratio of \py{num_red} and \py{num_neighbors},
and \py{frac_blue} is the complement of \py{frac_red}.

\py{frac_same} is a little bit more complicated.  The function
\py{np.where} is like an element-wise \py{if} expression.  The
first parameter is a condition that selects elements from
the second or third parameter.

\index{np.where}

In this case, wherever \py{red} is \py{True}, \py{frac_same} gets
the corresponding element of \py{frac_red}.  Where \py{red} is
\py{False}, \py{frac_same} gets the corresponding element of \py{frac_blue}.

Now we can identify the locations of the unhappy agents:

\begin{code}
    unhappy_locs = locs_where(occupied & (frac_same < self.p))
\end{code}

The result, \py{unhappy_locs}, is a NumPy array where each row is
the coordinates of an occupied cell where \py{frac_same} is below
the threshold \py{p}.

\py{locs_where} is a wrapper function for \py{np.nonzero}:

\begin{code}
def locs_where(condition):
    return np.transpose(np.nonzero(condition))
\end{code}

\py{np.nonzero} takes an array and returns the coordinates of
all non-zero cells, but the results are in the form of
two tuples.  \py{np.transpose} converts the results to a more
useful form, an array where each row is a coordinate pair.

Similarly, \py{empty_locs} is an array that contains the coordinates
of the empty cells, shuffled:

\begin{code}
    empty_locs = locs_where(a==0)
\end{code}

Now we get to the core of the simulation.  We loop through the
unhappy agents and move them:

\begin{code}
    for source in unhappy_locs:
        i = np.random.randint(len(empty_locs))
        dest = tuple(empty_locs[i])
        a[dest] = a[tuple(source)]
        a[tuple(source)] = 0
        empty_locs[i] = source
\end{code}

\py{i} is an index used to choose a random empty cell.

\py{dest} is a tuple containing the coordinates of the empty cell.

In order to move an agent, we copy the value from \py{source} to
\py{dest}, and then set the value of \py{source} to 0 (since it is now
empty).

Finally, we replace the entry in \py{empty_locs} with \py{source}, so the
cell that just became empty can be chosen by the next agent.


\section{Segregation}

\begin{figure}
\centerline{\includegraphics[height=3in]{figs/chap09-1.pdf}}
\caption{Schelling's segregation model with \py{n=100}, initial
condition (left), after 2 steps (middle) and after 10 steps (right).}
\label{chap09-1}
\end{figure}

Now let's see what happens when we run the model.  I'll start
with \py{n=100} and \py{p=0.3}, and run for 10 steps.

\begin{code}
grid = Schelling(n=100, p=0.3)
for i in range(10):
    grid.step()
\end{code}

Figure~\ref{chap09-1} shows the initial configuration (left),
the state of the simulation after 2 steps (middle) and after 10
steps (right).

Clusters form quickly, with red and blue agents moving into
segregated clusters separated by boundaries of empty cells.

For each configuration, we can compute the degree of segregation,
which is the fraction of neighbors who are the same color, averaged
across cells:

\begin{code}
    np.sum(frac_same) / np.sum(occupied)
\end{code}

In Figure~\ref{chap09-1}, the degree average fraction of similar
neighbors is 55\% in the initial configuration, 71\% after two
steps, and 80\% after 10 steps!

Remember that when \py{p=0.3} the agents would be happy if 3 of 8
neighbors were their own color, but they end up living in
neighborhood where 6 or 7 of their neighbors are their own color,
typically.


\begin{figure}
\centerline{\includegraphics[height=3in]{figs/chap09-2.pdf}}
\caption{Degree of segregation in Schelling's model, over time,
for a range of \py{p}.}
\label{chap09-2}
\end{figure}

Figure~\ref{chap09-2} shows how the degree of segregation increases
and where it levels off for several values of \py{p}.  When \py{p=0.4},
the degree of segregation in steady state is about 88\%, and a majority
of agents have no neighbors with a different color.

These results are surprising to many people, and they make a striking
example of the complex and unpredictable relationship between
individual decisions and system behavior.


\section{Sugarscape}

% cjw: I think Epstein and Axtell use lower case for the second s.
% I've replaced all references except in code (\py{SugarScape}),
% where I think it's fine (or at least consistent with the notebooks,
% which I haven't looked at).

In 1996 Joshua Epstein and Robert Axtell proposed Sugarscape, an
agent-based model of an ``artificial society'' intended to support
experiments related to economics and other social sciences.

Sugarscape is a versatile model that has been adapted for a wide
variety of topics.  As examples, I will replicate the
first few experiments from Epstein and Axtell's book, {\it Growing
Artificial Societies}.

In its simplest form, Sugarscape is a model of a simple economy where
agents move around on a 2D grid, harvesting and accumulating ``sugar'',
which represents economic wealth.  Some parts of the grid produce more
sugar than others, and some agents are better at finding it than
others.

This version of Sugarscape is often used to explore and explain the
distribution of wealth, in particular the tendency toward inequality.

In the Sugarscape grid, each cell has a capacity, which is the maximum
amount of sugar it can hold.  In the original configuration, there
are two high-sugar regions, with capacity 4, surrounding by concentric
rings with capacities 3, 2, and 1.

\begin{figure}
\centerline{\includegraphics[height=3in]{figs/chap09-3.pdf}}
\caption{Replication of the original Sugarscape model: initial
configuration (left), after 2 steps (middle) and 100 steps (right).}
\label{chap09-3}
\end{figure}

Figure~\ref{chap09-3} (left) shows the initial configuration, with the darkest
areas indicating cells with the highest capacity, and small circles
representing the agents.

Initially there are 400 agents placed at random locations.  Each
agent has three randomly-chosen attributes:

\begin{description}

\item[Sugar:] Each agent starts with an endowment of sugar chosen
from a uniform distribution between 5 and 25 units.

\item[Metabolism:] Each agent has some amount of sugar they must
consume per time step, chosen uniformly between 1 and 4.

\item[Vision:] Each agent can ``see'' the amount
of sugar in nearby cells and move to the cell with the most, but
some agents can see farther than others.  The distance agents
see is chosen uniformly between 1 and 6.

\end{description}

During each time step, agents move one at a time in a random order.
Each agent follows these rules:

\begin{itemize}

\item The agent surveys \py{k} cells in each of the 4 compass directions,
where \py{k} is the range of the agent's vision.

\item It chooses the unoccupied cell with the most sugar.  In case
of a tie, it chooses the closer cell; among cells at the same
distance, it chooses randomly.

\item The agent moves to the selected cell and harvests the sugar,
adding the harvest to its accumulated wealth and leaving the cell
empty.

\item The agent consumes some part of its wealth, depending on its
metabolism.  If the resulting total is negative, the agent ``starves''
and is removed.

\end{itemize}

After all agents have executed these steps, the cells grow back
some sugar, typically 1 unit, but the total sugar in each cell is
bounded by its capacity.

Figure~\ref{chap09-3} (middle) shows the state of the model after two
steps.  Most agents are moving toward the areas with the most sugar.
Agents with high vision also move the fastest; agents with low vision
tend to get stuck on the plateaus, wandering randomly until they get
close enough to see the next level.

Agents born in the areas with the least sugar are likely to starve
unless they also have high vision and a high initial endowment.

Within the high-sugar areas, agents compete with each other to
find and harvest sugar as it grows back.  Agents with high metabolism
or low vision are the most likely to starve.

When sugar grows back at 1 unit per time step, there is not enough
sugar to sustain the 400 agents we started with.  The population
drops quickly at first, then more slowly, and levels off around 250.

Figure~\ref{chap09-3} (right) shows the state of the model after 100
time steps, with about 250 agents.  The agents who survive tend to
be the lucky ones, born with high vision and/or low metabolism.
Having survived to this point, they are likely to survive forever,
accumulating unbounded stockpiles of sugar.


\section{Wealth inequality}

In its current form, Sugarscape models a simple ecology, and could
be used to explore the relationship between the parameters of the
model, like the growth rate and the attributes of the agents, and
the carrying capacity of the system (the number of agents that
survive in steady state).  And it models a form of natural selection,
where agents with higher ``fitness'' are more likely to survive.

The model also demonstrates a kind of wealth inequality, with some
agents accumulating sugar faster than others.  But it would be hard
to say anything specific about the distribution of wealth because it
is not ``stationary''; that is, the distribution changes over time and
does not reach a steady state.

However, if we give the agents finite lifespans, the model produces
a stationary distribution of wealth.  And then we can run experiments to
see what effect the parameters and rules have on this distribution.

In this version of the model, agents have an age that gets incremented
each time step, and a random lifespan that is uniform from 60 to 100.
If an agent's age exceeds its lifespan, it dies.

When an agent dies, from starvation or old age, it is replaced by
a new agent with random attributes, so the total population is
constant.

\begin{figure}
\centerline{\includegraphics[height=3in]{figs/chap09-4.pdf}}
\caption{Distribution of sugar (wealth) after 100, 200, 300, and
400 steps (gray lines) and 500 steps (dark line).  Linear scale (left)
and log-x scale (right). }
\label{chap09-4}
\end{figure}

Starting with 250 agents, which is close to carrying capacity, I ran
the model for 500 steps.  After each 100 steps, I plot the distribution
of sugar accumulated by the agents.  Figure~\ref{chap09-4} shows the
results on a linear scale (left) and a log-x scale (right).

After about 200 steps (which is twice the longest lifespan) the
distribution doesn't change much.  And it is skewed to the right.

Most agents have little accumulated wealth: the 25th percentile is
about 10 and the median is about 20.  But a few agents have accumulated
much more: the 75th percentile is about 40, and the highest value is
more than 150.

On a log scale the shape of the distribution resembles a Gaussian or
normal distribution, although the right tail is truncated.  If it were
actually normal on a log scale, the distribution would be lognormal,
which is a heavy-tailed distribution.  And in fact, the distribution
of wealth in practically every country, and in the world, is a
heavy-tailed distribution.

It would be too much to claim that Sugarscape explains why wealth
distributions are heavy-tailed, but the prevalence of inequality in
variations of Sugarscape suggests that inequality is
characteristic of many economies, even very simple ones.
And experiments with rules that model taxation and other income
transfers suggest that it is not easy to avoid or mitigate.



\section{Implementing Sugarscape}

Sugarscape is more complicated than the previous models, so I won't
present the entire implementation here.  I will outline the
structure of the code and you can see the details in the Jupyter notebook
for this chapter, {\tt chap09.ipynb}, which is in the repository
for this book.  And if you are not interested in the details, you
can skip to the next section.

Here is the \py{Agent} class with the \py{step} method:

\begin{code}
class Agent:

    def step(self, env):
        self.loc = env.look_around(self.loc, self.vision)
        self.sugar += env.harvest(self.loc) - self.metabolism
        self.age += 1
\end{code}

During each step, the agent moves, harvests sugar, and increments
\py{age}.

The parameter \py{env} is a reference to the environment, which
is a \py{Sugarscape} object.  It provides methods \py{look_around} and
\py{harvest}:

\begin{itemize}

\item \py{look_around} takes the location of the agent, which is a
tuple of coordinates, and the range of the agent's vision, which is
an integer.  It returns the agent's new location, which is the
visible cell with the most sugar.

\item \py{harvest} takes the (new) location of the agent, and removes and
returns the sugar at that location.

\end{itemize}

And here's the \py{Sugarscape} class and its \py{step} method
(without replacement):

\begin{code}
class Sugarscape(Cell2D):

    def step(self):

        # loop through the agents in random order
        random_order = np.random.permutation(self.agents)
        for agent in random_order:

            # mark the current cell unoccupied
            self.occupied.remove(agent.loc)

            # execute one step
            agent.step(self)

            # if the agent is dead, remove from the list
            if agent.is_starving():
                self.agents.remove(agent)
            else:
                # otherwise mark its cell occupied
                self.occupied.add(agent.loc)

        # grow back some sugar
        self.grow()
        return len(self.agents)
\end{code}

\py{Sugarscape} inherits from \py{Cell2D}, so it is similar to the
other grid-based models we've seen.

The attributes include \py{agents}, which is a list of \py{Agent}
objects, and \py{occupied}, which is a set of tuples, where each
tuples contains the coordinates of a cell occupied by an agent.

During each step, the \py{Sugarscape} loops through the agents in
random order.  It invokes \py{step} on each agent and then checks whether
it is dead.  After all agents have moved, some of the sugar grows back.

If you are interested in learning more about NumPy, you might want
to look more closely at \py{make_visible_locs}, which builds an
array where each row contains the coordinates of a cell visible
to an agent, sorted by distance but with cells at the same distance
appearing in random order.

And you might want to look at \py{Sugarscape.make_capacity}, which
initializes the capacity of the cells.  It demonstrates a use
of \py{np.meshgrid}, which is often useful but takes some time to
understand.


\section{Migration and Wave Behavior}

\begin{figure}
\centerline{\includegraphics[height=3in]{figs/chap09-5.pdf}}
\caption{Wave behavior in Sugarscape: initial configuration (left),
after 6 steps (middle) and after 12 steps (right). }
\label{chap09-5}
\end{figure}

Although the purpose of Sugarscape is not primarily to explore the
movement of agents in space, Epstein and Axtell observed some
interesting patterns when agents migrate.

If we start with all agents in the lower-left corner, they quickly move
toward the closest ``peak'' of high-capacity cells.  But if there
are more agents than a single peak can support, they quickly exhaust
the sugar and agents are forced to move into lower-capacity areas.

The ones with the longest vision range cross the valley between the
peaks first and propagate toward the northeast in a pattern that
resembles a wave front.  Because they leave a stripe of empty cells
behind them, other agents don't follow until the sugar grows back.

The result is a series of discrete waves of migration, where each wave
resembles a coherent object, like the spaceships we saw in the Rule
110 CA and Game of Life (see Section~\ref{spaceships} and
Section~\ref{lifepatterns}).

Figure~\ref{chap09-5} shows the initial condition (left) and the
state of the model after 6 steps (middle) and 12 steps (right).
You can see the first two waves reaching and moving through the
second peak, leaving a stripe of empty cells behind.  You can also
see an animated version of this model, where the wave patterns are
more clearly visible.

Although these waves are made up of agents, we can think of them
as entities of their own, in the same way we think of gliders in
Game of Life.

An interesting property of these waves is that they
move diagonally, which might be surprising, because the agents
themselves only move north or east, never northeast.  Outcomes
like this -- groups or ``aggregates'' with properties and behaviors
that the agents don't have -- are common in agent-based models.
We will see more examples in the next chapter.


\section{Emergence}

The examples in this chapter demonstrate one of the most important
ideas in complexity science: emergence.  An {\bf emergent property} is
a characteristic of a system that results from the interaction of its
components, not from their properties.

\index{emergence}
\index{emergent property}

To clarify what emergence is, it helps to consider what it isn't.  For
example, a brick wall is hard because bricks and mortar are hard, so
that's not an emergent property.  As another example, some rigid
structures are built from flexible components, so that seems like a
kind of emergence.  But it is at best a weak kind, because structural
properties follow from well understood laws of mechanics.

\index{brick wall}

In contrast, the segregation we see in Schelling's model is an emergent
property because it is not caused by racist agents.  Even when the
agents are only mildly xenophobic, the outcome of the system is
substantially different from the intention of the agent's decisions.

The distribution of wealth in Sugarscape might be an emergent
property, but it is a weak example because we could
reasonably predict it based on the distributions of vision, metabolism,
and lifespan.  The wave behavior we saw in the last example might
be a stronger example, since the wave displays a capability -- diagonal
movement -- that the agents clearly do not have.

Emergent properties are surprising: it is hard to predict the behavior
of the system even if we know all the rules.  That difficulty is not
an accident; in fact, it may be the defining characteristic of emergence.

As Wolfram discusses in {\em A New Kind of Science}, conventional science
is based on the axiom that if you know the rules that govern a system,
you can predict its behavior.  What we call ``laws'' are often
computational shortcuts that allow us to predict the outcome of a
system without building or observing it.

\index{New Kind of Science@{\it A New Kind of Science}}
\index{Wolfram, Stephen}
\index{natural law}

But many cellular automatons are {\bf computationally irreducible},
which means that there are no shortcuts.  The only way to get the
outcome is to implement the system.

\index{computationally irreducible}
\index{shortcut}

The same may be true of complex systems in general.  For physical
systems with more than a few components, there is usually no model
that yields an analytic solution.  Numerical methods provide a kind of
computational shortcut, but there is still a qualitative difference.

Analytic solutions often provide a constant-time algorithm for
prediction; that is, the run time of the computation does not depend
on $t$, the time scale of prediction.  But numerical methods,
simulation, analog computation, and similar methods take time
proportional to $t$.  And for many systems, there is a bound on $t$
beyond which we can't compute reliable predictions at all.

These observations suggest that emergent properties are fundamentally
unpredictable, and that for complex systems we should not expect to
find natural laws in the form of computational shortcuts.

To some people, ``emergence'' is another name for ignorance; by this
reckoning, a property is emergent if we don't have a reductionist
explanation for it, but if we come to understand it better in the
future, it would no longer be emergent.

The status of emergent properties is a topic of debate, so it is
appropriate to be skeptical.  When we see an apparently emergent
property, we should not assume that there can never be a reductionist
explanation.  But neither should we assume that there has to be one.

The examples in this book and the principle of computational
equivalence give good reasons to believe that at least some emergent
properties can never be ``explained'' by a classical reductionist
model.

You can read more about emergence at
\url{http://en.wikipedia.org/wiki/Emergence}.


\section{Exercises}

\begin{exercise}

The code for this chapter is in the Jupyter notebook {\tt chap09.ipynb}
in the repository for this book.  Open this notebook, read the code,
and run the cells.  You can use this notebook to work on the
exercises in this chapter.  My solutions are in {\tt chap09soln.ipynb}.

\end{exercise}

\begin{exercise}

Bill Bishop, author of {\em The Big Sort}, argues that
American society is increasingly segregated by political
opinion, as people choose to live among like-minded neighbors.

\index{Big Sort@{\em The Big Sort}}
\index{Bishop, Bill}

The mechanism Bishop hypothesizes is not that people, like the agents
in Schelling's model, are more likely to move if they are
isolated, but that when they move for any reason, they are
likely to choose a neighborhood with people like themselves.

Modify your implementation of Schelling's model to simulate
this kind of behavior and see if it yields similar degrees of
segregation.

There are several ways you can model Bishop's hypothesis.  In my
implementation, a random selection of agents moves during each step.
Each agent considers \py{k} randomly-chosen empty locations and
chooses the one with the highest fraction of similar neighbors.
How does the degree of segregation depend on \py{k}?

\end{exercise}


\begin{exercise}

In the first version of SugarScape, we never add agents, so once the
population falls, it never recovers.  In the second version, we only
replace agents when they die, so the population is constant.  Now
let's see what happens if we add some ``population pressure''.

Write a version of SugarScape that adds a new agent at the end of
every step.  Add code to compute the average vision and the average
metabolism of the agents at the end of each step.  Run the model for a
few hundred steps and plot the population over time, as well as the
average vision and average metabolism.

You should be able to implement this model by inheriting from
\py{SugarScape} and overriding \py{__init__} and \py{step}.

\end{exercise}


\begin{exercise}

In the philosophy of mind, {\em Strong AI} is the theory that an
appropriately-programmed computer could have a mind in the same sense
that humans have minds.

John Searle presented a thought experiment called ``The Chinese Room'',
intended to show that {\em Strong AI} is false.  You can read about
it at \url{http://en.wikipedia.org/wiki/Chinese_room}.

What is the {\bf system reply} to the Chinese Room argument?
How does what you have learned about emergence influence
your reaction to the system response?

\end{exercise}



\chapter{Herds, Flocks, and Traffic Jams}

NOTE: THIS CHAPTER IS NOT DONE!

The code for this chapter is in \py{chap10.ipynb}, which is a
Jupyter notebook in the repository for this book.  For more information
about working with this code, see Section~\ref{code}.


\section{Traffic jams}

What causes traffic jams?  In some cases there is an obvious cause,
like an accident, a speed trap, or something else that disturbs
the flow of traffic.  But other times traffic jams appear for no
apparent reason.
\index{traffic jam}

Agent-based models can help explain spontaneous traffic jams.
As an example, I implemented a simple highway simulation, based on
a model in Resnick, {\em Turtles, Termites and Traffic Jams}.

\index{Turtles, Termites and Traffic Jams@{\em Turtles, Termites and Traffic Jams}}
\index{Resnick, Mitchell}

Here's the class that represents the ``highway'':

\begin{code}
class Highway:

    def __init__(self, n=10, length=1000, eps=0):
        self.length = length
        self.eps = eps

        # create the drivers
        locs = np.linspace(0, length, n, endpoint=False)
        self.drivers = [Driver(loc) for loc in locs]

        # and link them up
        for i in range(n):
            j = (i+1) % n
            self.drivers[i].next = self.drivers[j]
\end{code}

\py{n} is the number of cars.

\py{length} is the length of the
highway, which is 1000 by default (in arbitrary units).

\py{eps} is the amount of
random noise we'll add to the system.

\py{locs} contains the locations of the drivers; initially
they are equally spaced along the highway.

Finally, we link the drivers so that each driver contains a reference
to the next driver in front.  The highway is circular, so the
last driver contains a reference to the first.

The \py{step} method is simple; it just moves each of the drivers:

\begin{code}
    def step(self):
        for driver in self.drivers:
            self.move(driver)
\end{code}

And here's the \py{move} method:

\begin{code}
    def move(self, driver):
        d = self.distance(driver)

        # let the driver choose acceleration
        acc = driver.choose_acceleration(d)
        acc = min(acc, self.max_acc)
        acc = max(acc, self.min_acc)
        speed = driver.speed + acc

        # add random noise to speed
        speed *= np.random.uniform(1-self.eps, 1+self.eps)

        # keep it nonnegative and under the speed limit
        speed = max(speed, 0)
        speed = min(speed, self.speed_limit)

        # if current speed would collide, stop
        if speed > d:
            speed = 0

        # update speed and loc
        driver.speed = speed
        driver.loc += speed
\end{code}

\py{d} is the distance between \py{driver} and the next driver ahead.
This distance is passed to \py{choose_acceleration}, which
specifies the behavior of the driver.  This is the only decision the
driver gets to make; everything else is determined by the ``physics''
of the simulation.

\begin{itemize}

\item \py{acc} is acceleration, which limited by \py{min_acc} and
  \py{max_acc}.  In my implementation, cars can accelerate with
  \py{max_acc=1} and brake with \py{min_acc=-10}.

\item \py{speed} is the old speed plus the requested acceleration, but
then we make some adjustments.  First, we add random noise to
\py{speed}, because the world is not perfect.  \py{eps} determines the magnitude
of the noise, which is a percentage applied to \py{speed}; for example, if
\py{eps} is 0.02, \py{speed} is muliplied by a random number between 98\%
and 102\%.

\item Then speed is bounded between 0 and \py{speed_limit}, which is
40 in my implementation, so cars are not allowed to go backward or speed.

\item If the requested speed would cause a collision with the next car,
\py{speed} is set to 0.

\item Finally, we update the \py{speed} and \py{loc}
attributes of \py{driver}.

\end{itemize}

Here's the definition for the \py{Driver} class:

\begin{code}
class Driver:

    def __init__(self, loc, speed=0):
        self.loc = loc
        self.speed = speed

    def choose_acceleration(self, d):
        return 1
\end{code}

The attributes \py{loc} and \py{speed} are the location and speed of the
driver.

This implementation of \py{choose_acceleration} is very simple:
it always accelerates at the maximum rate.

Since the cars start out equally spaced, we expect them all to
accelerate until they reach the speed limit, or until their speed
exceeds the space between them.  At that point, at least one
``collision'' will occur, causing some cars to stop.

\begin{figure}
\centerline{\includegraphics[height=3in]{figs/chap10-1.pdf}}
\caption{}
\label{chap10-1}
\end{figure}

Figure~\ref{chap10-1} shows a few steps in this process, starting with
30 cars and \py{eps=0.02}.  On the left is the configuration after
16 time steps, with the cars arranged in a circle.
Because of random noise, some cars are going faster
than others, and the spacing has become uneven.

During the next time step (center) two cars collide, indicated
by the \py{x} marks.

During the next time step (right) two cars collide with the stopped
cars, and we can see the initial formation of a traffic jam.  Once
a jam forms, it tends to persist, with additional cars approaching from
behind and colliding, and with the cars in the front accelerating
away.

Under some conditions, the jam itself propagates backwards, as you
can see if you watch the animations in the notebook for this chapter.



\section{Random Noise}

\begin{figure}
\centerline{\includegraphics[height=3in]{figs/chap10-2.pdf}}
\caption{}
\label{chap10-2}
\end{figure}

As the number of cars increases, traffic jams become more severe.
Figure~\ref{chap10-2} shows the average speed cars are able to
achieve, as a function of the number of cars.

The top line shows results with \py{eps=0}; that is, with no random
variation in speed.  With 25 or fewer cars, the spacing between
cars is greater than 40, which allows cars to reach and maintain
the maximum speed, which is 40.  With more than 25 cars, traffic
jams form and the average speed drops quickly.

This effect is a direct result of the physics of the simulation,
so it should not be surprising.  If the length of the road is
1000, the spacing between \py{n} cars is \py{1000/n}.  And since cars
can't move faster than the space in front of them, the highest
average speed we expect is \py{1000/n} or 40, whichever is less.

But that's the best case scenario.  With just a small amount of
randomness, things get much worse.

Figure~\ref{chap10-2} also shows results with \py{eps=0.001} and
\py{eps=0.01}, which correspond to errors in speed of 0.1\% and 1\%.

With even a small amount of noise, the capacity of the highway
drops from 25 to 20 (by ``capacity'' I mean the maximum number
of cars that can reach and sustain the speed limit).  And
with 1\% errors, the capacity drops to 10.  Ugh.

As one of the exercises at the end of this chapter, you'll have a
chance to design a better driver; that is, you will experiment with
different strategies in \py{choose_acceleration} and see if you can
find driver behaviors that improve average speed.


\section{Boids}

In 1987 Craig Reynolds published ``Flocks, herds and
schools: A distributed behavioral model'', which describes an
agent-based model of herd behavior.  You can download his
paper from \url{http://www.red3d.com/cwr/papers/1987/boids.html}.

\index{Reynolds, Craig}

Agents in this models are called ``boids'', which is both a
contraction of ``bird-oid'' and an accented pronunciation of ``bird''
(although boids are also used to model fish and herding land animals).

\index{boid}

Each agent simulates three behaviors:

\begin{description}

\item[Collision avoidance:] Avoid obstacles, including other birds.

\item[Flock centering:] Move toward the center of the flock.

\item[Velocity matching:] Align velocity (speed and direction) with neighboring birds.

\end{description}

Boids make decisions based on local information only; each boid
only sees (or pays attention to) other boids in its field of
vision and range.

\index{local information}

In the repository for this book, you will find {\tt Boids7.py}, which contains my implementation of boids, based in part
on the description in Flake, {\em The Computational
Beauty of Nature}.

The program defines two classes: \py{Boid}, which implements the boid
algorithm, and \py{World}, which contains a list of Boids and a
``carrot'' the Boids are attracted to.
\index{carrot}

The boid algorithm uses \py{get_neighbors} to find other
boids in the field of view:

\begin{code}
    def get_neighbors(self, others, radius, angle):
        boids = []
        for other in others:
            if other is self:
               continue

            offset = other.pos - self.pos

            # if not in range, skip it
            if offset.mag > radius:
                continue

            # if not within viewing angle, skip it
            if self.vel.diff_angle(offset) > angle:
                continue

            # otherwise add it to the list
            boids.append(other)

        return boids
\end{code}

\py{get_neighbors} uses vector subtraction to compute the
vector from \py{self} to \py{other}.  The magnitude of
this vector is the distance to the other boid.  \py{diff_angle}
computes the angle between the velocity of \py{self}, which
is also the line of sight, and the other boid.

\py{center} finds the center of mass of the boids in the
field of view and returns a vector pointing toward it:

\begin{code}
    def center(self, others):
        close = self.get_neighbors(others, r_center, a_center)
        t = [other.pos for other in close]
        if t:
            center = sum(t)/len(t)
            toward = vector(center - self.pos)
            return limit_vector(toward)
        else:
            return null_vector
\end{code}

Similarly, \py{avoid} finds the center of mass of any obstacles
in range and returns a vector pointing away from it,
\py{copy} returns the difference between the current heading
and the average heading of the neighbors, and \py{love}
computes the heading toward the carrot.

\py{set_goal} computes the weighed sum of these goals and
sets the overall goal:

\begin{code}
    def set_goal(self, boids, carrot):
        self.goal = (w_avoid * self.avoid(boids, carrot) +
                     w_center * self.center(boids) +
                     w_copy * self.copy(boids) +
                     w_love * self.love(carrot))
\end{code}

Finally, \py{move} updates the velocity, position and
attitude of the boid:

\begin{code}
    def move(self, mu=0.1):
        self.vel = (1-mu) * self.vel + mu * self.goal
        self.vel.mag = 1

        self.pos += dt * self.vel
        self.axis = b_length * self.vel.norm()
\end{code}

The new velocity is the weighted sum of the old velocity
and the goal.  The parameter \py{mu} determines how quickly
the birds can change speed and direction.  The time step, \py{dt},
determines how far the boids move.
\index{weighted sum}

Many parameters influence flock behavior, including the range, angle
and weight for each behavior, and the maneuverability, \py{mu}.
\index{flock behavior}

These parameters determine the ability of the boids to form and
maintain a flock and the patterns of motion and organization in the
flock.  For some settings, the boids resemble a flock of birds; other
settings resemble a school of fish or a cloud flying insects.


\section{Emergence and free will}
\label{freewill}


%TODO: expand this based on class discussion


Many complex systems have properties, as a whole, that their
components do not:

\begin{itemize}

\item The Rule 30 cellular automaton is deterministic, and the rules
  that govern its evolution are completely known.  Nevertheless, it
  generates a sequence that is statistically indistiguishable from
  random.

\item The agents in Schelling's model are not racist, but the outcome
  of their interactions is as if they were.

\item Agents in Sugarscape form waves that move diagonally even
though the agents cannot.

\item Traffic jams move backward even though the cars in them are
  moving forward.

\item The behavior of flocks and herds emerges from local interactions
  between their members.

\end{itemize}

These examples suggest an approach to several old and challenging
questions, including the problems of consciousness and free will.

Free will is the ability to make choices, but if our bodies and brains
are governed by deterministic physical laws, our choices would be
determined.  Arguments about free will are innumerable; I will
only mention two:

\begin{itemize}

\item William James proposed a two-stage model in which
  possible actions are generated by a random process and then selected
  by a deterministic process.  In that case our actions are
  fundamentally unpredictable because the process that generates them
  includes a random element.

\item David Hume suggested that our perception of making choices
  is an illusion; in that case, our actions are deterministic because
  the system that produces them is deterministic.

\end{itemize}

These arguments reconcile the conflict in opposite ways, but they
agree that there is a conflict: the system cannot have free will if
the parts are deterministic.

The complex systems in this book suggest the alternative
that free will, at the level of options and decisions, is compatible
with determinism at the level of neurons (or some lower level).  In
the same way that a traffic jam moves backward while the cars move
forward, a person can have free will even though neurons don't.


\section{Exercises}

\begin{exercise}

In the traffic jam simulation, define a class, \py{BetterDriver},
that inherits from \py{Driver} and overrides \py{choose_acceleration}.
See if you can define driving rules that do better than the basic
implementation in \py{Driver}.  You might try to achieve higher
average speed, or a lower number of collisions.

% TODO: Add a crash counter.  Maybe pass the Highway object to
% choose_acceleration

\end{exercise}



\begin{exercise}

Note: To do this exercise, you will have to install VPython, a library for 3D displays and animation.  If you use Anaconda (as I recommend in Section~\ref{code}), you can run:

\begin{code}
conda install -c vpython vpython
\end{code}

Then run \py{Boids7.py}, which is in the repository for this book.  Read the code to see how the parameters defined at the beginning of the program control boid behaviors.  Experiment with
different parameters.  What happens if you ``turn off'' one
of the behaviors by setting the weight to 0?
\index{parameter}

To generate more bird-like behavior, Flake suggests adding a fourth
behavior to maintain a clear line of sight; in other words, if there
is another bird directly ahead, the boid should move away
laterally.  What effect do you expect this rule to have on the
behavior of the flock?  Implement it and see.

\end{exercise}


\begin{exercise}

Read more about free will at
\url{http://en.wikipedia.org/wiki/Free_will}.  The view that free will
is compatible with determinism is called {\bf compatibilism}.  One of
the strongest challenges to compatibilism is the ``consequence
argument''.  What is the consequence argument?  What response can you
give to the consequence argument based on what you have read in this
book?

\end{exercise}





\chapter{Evolution}

The most important idea in biology, and possibly all of science, is the {\bf theory of evolution by natural selection}, which claims that new species are created, and existing species change over time, due to natural selection.  Natural selection is a process in which heritable differences between individuals cause differences in survival or reproduction (or both).

Among people who know something about biology, the theory of evolution is widely regarded as a fact, which is to say that it close enough to the truth that if it is corrected in the future, the amendments will leave the central ideas substantially intact.

Nevertheless, many people do not believe in evolution.  In a survey run by the Pew Research Center, survey respondents were asked which of the following claims is closer to their view:

\begin{enumerate}

\item Humans and other living things have evolved over time.

\item Humans and other living things have existed in their present form since the beginning of time.

\end{enumerate}

About 34\% of Americans chose the second (see \url{http://www.thearda.com/Archive/Files/Codebooks/RELLAND14_CB.asp}).

Even among the ones who believe that living things have evolved, barely more than half believe that the cause of evolution is natural selection.  In other words, only about 33\% of Americans believe that the theory of evolution is true.

How is this possible?  In my opinion, contributing factors include:

\begin{itemize}

\item Some people think that there is a conflict between evolution and their religious beliefs and, feeling like they have to reject one, they reject evolution.

\item Others have been actively misinformed, often by members of the first group, so that much of what they know about evolution is false.

\item And many people simply don't know anything about evolution.

\end{itemize}

There's probably not much I can do about the first group, but I think I can help the others.  Empirically, the theory of evolution is hard for people to understand.  At the same time, it is profoundly simple: for many people, once they understand it, it seems both obvious and irrefutable.

To help people make this transition from confusion to clarity, the most powerful tool I have found is computation.  Ideas that are hard to understand in theory can be easy to understand when we see them happening in simulation.
That is the goal of this chapter.

The code for this chapter is in \py{chap11.ipynb}, which is a
Jupyter notebook in the repository for this book.  For more information
about working with this code, see Section~\ref{code}.


\section{Simulating evolution}

I will start with a simple model that demonstrates a basic form of evolution.  According to the theory, the following features are sufficient to produce evolution:

\begin{itemize}

\item Replicators:  We need a population of agents that can reproduce in some way.  We'll start with replicators that make perfect copies of themselves.  Later we'll add imperfect copying, that is, mutation.

\item Variation:  We also need some variability in the population, that is, differences between individuals.

\item Differential survival or reproduction:  The differences between individuals have to affect their ability to survive or reproduce.

\end{itemize}

To simulate these features, we'll define a population of {\bf agents} that represent individual organisms.  Each agent has genetic information, called its {\bf genotype}, which is the information that gets copied when the agent replicates.  In our model\footnote{This model is a variant of the NK model developed primarily by Stuart Kauffman (see \url{https://en.wikipedia.org/wiki/NK_model})}, a genotype is represented by a sequence of \py{N} binary digits (zeros and ones), where \py{N} is a parameter we can choose.

To generate a population with variation, we choose initial genotypes at random; later we will explore mechanisms that generate or increase variation.

Finally, to generate differential survival and reproduction, we define a function that maps from each genotype to a {\bf fitness}, where fitness is a quantity related to the ability of an agent to survive or reproduce.

\section{Fitness landscape}

The function that maps from genotype to fitness is called a {\bf fitness landscape}.  In the landscape metaphor, each genotype corresponds to a location in an \py{N}-dimensional space, and fitness corresponds to the ``height" of the landscape at that location.  For visualizations that might clarify this metaphor, see \url{https://en.wikipedia.org/wiki/Fitness_landscape}.

In biological terms, the fitness landscape represents information about how the genotype of an organism is related to its physical form and capabilities, called its {\bf phenotype}, and how the phenotype interacts with its {\bf environment}.

In the real world, fitness landscapes are complicated, but we don't need to build a realistic model.  To induce evolution, we need {\em some} relationship between genotype and fitness, but it turns out that it can be {\em any} relationship.  To demonstrate this point, we'll generate the fitness function at random.

Here is the definition for a class that represents a fitness landscape:

\begin{code}
class FitnessLandscape:
    def __init__(self, N):
        self.N = N
        self.one_values = np.random.random(N)
        self.zero_values = np.random.random(N)

    def fitness(self, loc):
        fs = np.where(loc, self.one_values,
                           self.zero_values)
        return fs.mean()
\end{code}

The genotype of an agent, which corresponds to its location in the fitness landscape, is represented by a NumPy array of zeros and ones, called \py{loc}.
The fitness of a given genotype is the mean of \py{N} {\bf fitness contributions}, one for each element of \py{loc}.

To compute the fitness of a genotype, \py{FitnessLandscape} uses two arrays:
\py{one_values}, which contains the fitness contributions of having a \py{1} in each element of \py{loc}, and \py{zero_values}, which contains the fitness contributions of having a \py{0}.

The \py{fitness} method uses \py{np.where} to select a value from \py{one_values} where \py{loc} has a \py{1}, and a value from \py{zero_values} where \py{loc} has a \py{0}.

As an example, suppose \py{N=3} and

\begin{code}
one_values =  [0.1, 0.2, 0.3]
zero_values = [0.4, 0.7, 0.9]
\end{code}

In that case, the fitness of \py{loc = [0, 1, 0]} would be the mean of \py{[0.4, 0.2, 0.9]}, which is \py{0.5}.


\section{Agents}

Next we need agents.  Here's the class definition:

\begin{code}
class Agent:

    def __init__(self, loc, fit_land):
        self.loc = loc
        self.fit_land = fit_land
        self.fitness = fit_land.fitness(self.loc)

    def copy(self):
        return Agent(self.loc, self.fit_land)
\end{code}

The attributes of an \py{Agent} are:

\begin{itemize}

\item \py{loc}: The location of the \py{Agent} in the fitness landscape.

\item \py{fit_land}: A reference to a \py{FitnessLandscape} object.

\item \py{fitness}: The fitness of this \py{Agent} in the \py{FitnessLandscape}, represented as a number between 0 and 1.

\end{itemize}

This definition of \py{Agent} provides a simple \py{copy} method that copies the genotype exactly; later, we will see a version that copies with mutation, but mutation is not necessary for evolution.


\section{Simulation}
\label{evosim}

Now that we have agents and a fitness landscape, I'll define a class called \py{Simulation} that simulates the creation, reproduction, and death of the agents.  To avoid getting bogged down, I'll present a simplified version of the code here; you can see the details in the notebook for this chapter.

Here's the definition of \py{Simulation}:

\begin{code}
class Simulation:

    def __init__(self, fit_land, agents):
        self.fit_land = fit_land
        self.agents = agents
\end{code}

The attributes of a \py{Simulation} are:

\begin{itemize}

\item \py{fit_land}: A reference to a \py{FitnessLandscape} object.

\item \py{agents}: An array of \py{Agent} objects.

\end{itemize}

The most important function in \py{Simulation} is \py{step}, which simulates one time step:

\begin{code}
# class Simulation:

    def step(self):
        n = len(self.agents)
        fits = self.get_fitnesses()

        # see who dies
        index_dead = self.choose_dead(fits)
        num_dead = len(index_dead)

        # replace the dead with copies of the living
        replacements = self.choose_replacements(num_dead, fits)
        self.agents[index_dead] = replacements
\end{code}

\py{step} uses three other methods:

\begin{itemize}

\item \py{get_fitnesses} returns an array containing the fitness of each agent in the order they appear in the agent array.

\item \py{choose_dead} decides which agents die during this timestep, and returns an array that contains the indices of the dead agents.

\item \py{choose_replacements} decides which agents reproduce during this timestep, invokes \py{copy} on each one, and returns an array of new \py{Agent} objects.

\end{itemize}

In this version of the simulation, the number of new agents during each timestep equals the number of dead agents, so the number of live agents is constant.


\section{No differentiation}

Before we run the simulation, we have to specify the behavior of \py{choose_dead} and \py{choose_replacements}.  We'll start with simple versions of these functions that don't depend on fitness:

\begin{code}
# class Simulation

     def choose_dead(self, fits):
        n = len(self.agents)
        is_dead = np.random.random(n) < 0.1
        index_dead = np.nonzero(is_dead)[0]
        return index_dead

    def choose_replacements(self, n, fits):
        agents = np.random.choice(self.agents, size=n, replace=True)
        replacements = [agent.copy() for agent in agents]
        return replacements
\end{code}

In \py{choose_dead}, \py{n} is the number of agents; \py{is_dead} is a boolean array that contains \py{True} for the agents who die during this time step.  In this version, every agents has the same chance of dying: 10\%.

\py{choose_dead} uses \py{np.nonzero} to find the indices of the non-zero elements of \py{is_dead} (\py{True} is considered non-zero).

In \py{choose_replacements}, \py{n} is the number of agents who reproduce during this time step.  It uses \py{np.random.choice} to choose \py{n} agents, with replacement.  Then it invokes \py{copy} on each one and returns a list of new \py{Agent} objects.

These methods don't depend on fitness, so this simulation does not have differential survival or reproduction.  As a result, we should not expect to see evolution.  But how can we tell?

\section{Evidence of evolution}
\label{instrument}

The most inclusive definition of evolution is a change in the distribution of genotypes in a population.  So evolution is an aggregate effect: in other words, individuals don't evolve; populations do.

In this simulation, genotypes are locations in a high-dimensional space, so it is hard to visualize changes in their distribution.  However, if the genotypes change, we expect their fitness to change as well.  So we will use changes in the distribution of fitness as evidence of evolution.  In particular, we'll look at the mean and standard deviation of fitness across the population.

Before we run the simulation, we have to add an \py{Instrument}, which is an object that gets updated after each time step, computes some statistic of interest, and stores the result in a sequence we can plot later.

Here is the parent class for all instruments:

\begin{code}
class Instrument:
    def __init__(self):
        self.metrics = []
\end{code}

And here's the definition for \py{MeanFitness}, an instrument that computes the mean fitness of the population at each time step:

\begin{code}
class MeanFitness(Instrument):
    def update(self, sim):
        mean = np.nanmean(sim.get_fitnesses())
        self.metrics.append(mean)
\end{code}

Now we're ready to run the simulation.  To minimize the effect of random changes in the starting population, we'll start every simulation with the same set of agents.  And to make sure we explore the entire fitness landscape, we'll start with one agent at every location.  Here's the code that creates the \py{Simulation}:

\begin{code}
N = 8
fit_land = FitnessLandscape(N)
agents = make_all_agents(fit_land, Agent)
sim = Simulation(fit_land, agents)
\end{code}

\py{make_all_agents} creates one \py{Agent} for every location; the implementation is in the notebook for this chapter.

Now we can create and add a \py{MeanFitness} instrument, run the simulation, and plot the results:

\begin{code}
instrument = MeanFitness()
sim.add_instrument(instrument)
sim.run()
sim.plot(0)
\end{code}

The \py{Simulation} keeps a list of \py{Instrument} objects.  After each timestep it invokes \py{update} on each \py{Instrument} in the list.

After the simulation runs, we plot the results using \py{Simulation.plot}, which takes an index as a parameter, uses the index to select an \py{Instrument} from the list, and plots the results.  In this example, there is only one \py{Instrument}, so the index is 0.

\begin{figure}
\centerline{\includegraphics[height=3in]{figs/chap11-1.pdf}}
\caption{Mean fitness over time for 10 simulations with no differential survival or reproduction.}
\label{chap11-1}
\end{figure}

Figure~\ref{chap11-1} shows the results of running this simulation with the \py{MeanFitness} instrument 10 times.  The mean fitness of the population drifts up or down, due to chance.  Since the distribution of fitness changes over time, we infer that the distribution of phenotypes is also changing.  By the most inclusive definition, this {\bf random walk} is a kind of evolution.  But it is not a particularly interesting kind.

In particular, this kind of evolution does not explain how biological species change over time, or how new species appear.  The theory of evolution is powerful because it explains phenomena we see in the natural world that seem inexplicable:

\begin{itemize}

\item Adaptation: Species interact with their environments in ways that seem too complex, too intricate, and too clever to happen by chance.  Many features of natural systems seem as if they were designed.

\item Increasing diversity: Over time the number of species on earth has generally increased (despite several periods of mass extinction).

\item Increasing complexity: The history of life on earth starts with relatively simple life forms, with more complex organisms appearing later in the geological record.

\end{itemize}

These are the phenomena we want to explain.  So far, our model doesn't do the job.


\section{Differential survival}
\label{diffsurv}

So let's add one more ingredient, differential survival.  Here's the definition for a class that extends \py{Simulation} and overrides \py{choose_dead}:

\begin{code}
class SimWithDiffSurvival(Simulation):

    def choose_dead(self, fits):
        n = len(self.agents)
        is_dead = np.random.random(n) > fits
        index_dead = np.nonzero(is_dead)[0]
        return index_dead
\end{code}

Now the probability of survival depends on fitness; in fact, in this version, the probability that an agent survives each time step {\em is} its fitness.

Since agents with low fitness are more likely to die, agents with high fitness are more likely to survive long enough to reproduce.  So we expect the number of low-fitness agents to decrease, and the number of high-fitness agents to increase.  If we plot the mean fitness over time, we expect it to increase.

\begin{figure}
\centerline{\includegraphics[height=3in]{figs/chap11-2.pdf}}
\caption{Mean fitness over time for 10 simulations with differential survival.}
\label{chap11-2}
\end{figure}

Figure~\ref{chap11-2} shows the results of 10 simulations with differential survival.  Mean fitness increases quickly at first, but then levels off.

You can probably figure out why it levels off: if there is only one agent at a particular location and it dies, it leaves that location unoccupied.  And without mutation, there is no way for it to be occupied again.

With \py{N=8}, this simulation starts with 256 agents occupying all possible locations.  Over time, the number of occupied locations decreases; if the simulation runs long enough, eventually all agents will occupy the same location.

So this simulation starts to explain adaptation: increasing fitness means that the species is getting better at surviving in its environment.  But with a decreasing number of locations, it does not explain increasing diversity at all.

In the notebook for this chapter, you will see the effect of differential reproduction.  As you might expect, differential reproduction also increases mean fitness.  But without mutation, we still don't see increasing diversity.

\section{Mutation}

In the simulations so far, we start with the maximum possible diversity --- one agent at every location in the landscape --- and end (eventually) with the minimum possible diversity, all agents at one location.

That's almost the opposite of what happened in the natural world, which apparently began with a single species that branched, over time, into the millions, or possibly billions, of species on Earth today (see \url{https://en.wikipedia.org/wiki/Global_biodiversity}).

With perfect copying in our model, we never see increasing diversity.  But if we add mutation, along with differential survival and reproduction, we get a step closer to understanding evolution in nature.

Here is a class definition that extends \py{Agent} and overrides \py{copy}:

\begin{code}
class Mutant(Agent):

    prob_mutate = 0.05

    def copy(self):
        if np.random.random() > self.prob_mutate:
            loc = self.loc.copy()
        else:
            direction = np.random.randint(self.fit_land.N)
            loc = self.mutate(direction)
        return Mutant(loc, self.fit_land)
\end{code}

In this model of mutation, every time we call \py{copy}, there is a 5\% chance of mutation.  In case of mutation, we choose a random direction from the current location --- that is, a random bit in the genotype --- and flip it.  Here's \py{mutate}:

\begin{code}
    def mutate(self, direction):
        new_loc = self.loc.copy()
        new_loc[direction] ^= 1
        return new_loc
\end{code}

The operator \py{^=} computes ``exclusive OR", which has the effect of flipping a bit (see \url{https://en.wikipedia.org/wiki/Exclusive_or#Bitwise_operation}).

Now that we have mutation, we don't have to start with an agent at every location.  Instead, we can start with the minimum variability: all agents at the same location.

\begin{figure}
\centerline{\includegraphics[height=3in]{figs/chap11-3.pdf}}
\caption{Mean fitness over time for 10 simulations with mutation and differential survival and reproduction.}
\label{chap11-3}
\end{figure}

Figure~\ref{chap11-3} shows the results of 10 simulations with mutation and differential survival and reproduction.  In every case, the population evolves toward the location with maximum fitness.

\begin{figure}
\centerline{\includegraphics[height=3in]{figs/chap11-4.pdf}}
\caption{Number of occupied locations over time for 10 simulations with mutation and differential survival and reproduction.}
\label{chap11-4}
\end{figure}

To measure diversity in the population, we can plot the number of occupied locations after each timestep.  Figure~\ref{chap11-4} shows the results.  We start with 100 agents, all at the same location.  As mutations occur, the number of occupied locations increases quickly.

When an agent discovers a high-fitness location, it is more likely to survive and reproduce.  Agents at lower-fitness locations eventually die out.  Over time, the population migrates through the landscape until most agents are at the location with the highest fitness.

At that point, the system reaches an equilibrium where mutation occupies new locations at the same rate that differential survival causes lower-fitness locations to be left empty.

The number of occupied locations in equilibrium depends on the mutation rate and the degree of differential survival.  In these simulations the number of unique occupied locations at any point is typically 5--15.

It is important to remember that the agents in this model don't move, just as the genotype of an organism doesn't change.  When an agent dies, it can leave a location unoccupied.  And when a mutation occurs, it can occupy a new location.

As agents disappear from some locations and appear in others, the population migrates across the landscape, like a glider in Game of Life.  But organisms don't evolve; populations do.


\section{Speciation}

The theory of evolution says that natural selection changes existing species and creates new ones.  In our model, we have seen changes, but we have not seen a new species.  It's not even clear, in the model, what a new species would look like.

Among species that reproduce sexually, two organisms are considered the same species if they can breed and produce fertile offspring.  But the agents in the model don't reproduce sexually, so this definition doesn't apply.

Among organisms that reproduce asexually, like bacteria, the definition of species is not as clear-cut.  Generally, a population is considered a species if their genotypes form a cluster, that is, if the genetic differences within the population are small compared to the differences between populations.

So before we can model new species, we need the ability to identify clusters of agents in the landscape, which means we need a definition of {\bf distance} between locations.  Since locations are represented with strings of binary digits, we'll define distance as the number of bits in the genotype that differ.  \py{FitnessLandscape} provides a \py{distance} method:

\begin{code}
# class FitnessLandscape

    def distance(self, loc1, loc2):
        return np.sum(np.logical_xor(loc1, loc2))
\end{code}

\begin{figure}
\centerline{\includegraphics[height=3in]{figs/chap11-5.pdf}}
\caption{Mean distance between agents over time.}
\label{chap11-5}
\end{figure}

The \py{logical_xor} function computes ``exclusive OR", which is \py{True} for the elements of the locations that differ, and \py{False} for the elements that are the same.

To quantify the dispersion of a population, we can compute the mean of the distances between every pair of agents.  In the notebook for this chapter, you'll see the \py{MeanDistance} instrument, which computes this metric after each time step.

Figure~\ref{chap11-5} shows mean distance between agents over time.  Because we start with identical mutants, the initial distances are 0.  As mutations occur, mean distance increases, reaching a maximum while the population migrates across the landscape.

Once the agents discover the optimal location, mean distance decreases until the population reaches an equilibrium where increasing distance due to mutation is balanced by decreasing distance as agents far from the optimal location are more likely to die.  In these simulations, the mean distance in equilibrium is near 1.5; that is, most agents are only 1--2 mutations away from optimal.

Now we are ready to look for new species.  To model a simple kind of speciation, suppose a population evolves in an unchanging environment until it reaches steady state (like some species we find in nature that seem to have changed very little over long periods of time).

Now suppose we either change the environment or transport the population to a new environment.  Some features that increased fitness in the old environment might decrease it in the new environment, and vice versa.

We can model these scenarios by running a simulation until the population reaches steady state, then changing the fitness landscape, and then resuming the simulation until the population reaches steady state again.

\begin{figure}
\centerline{\includegraphics[height=3in]{figs/chap11-6.pdf}}
\caption{Mean fitness over time.  After 500 timesteps, we change the fitness landscape.}
\label{chap11-6}
\end{figure}

Figure~\ref{chap11-6} shows results from a simulation like that.  Again, we start with 100 identical mutants at a random location, and run the simulation for 500 timesteps.  At that point, many agents are at the optimal location, which has fitness near 0.65, in this example.  And the genotypes of the agents form a cluster, with the mean distance between agents near 1.

After 500 steps, we run \py{FitnessLandscape.set_values}, which changes the mapping from genotype to fitness; then we resume the simulation.  Mean fitness drops immediately, because the optimal location and its neighbors in the old landscape are no better than random locations in the new landscape.

However, mean fitness increases quickly as the population migrates across the new landscape, eventually finding the new optimal location, which has fitness near 0.75 (which happens to be higher in this example, but needn't be).

Once the population reaches steady state, it forms a new cluster, with mean distance between agents near 1 again.

Now if we compute the distance between the agents' locations before and after the change, they differ by more than 6, on average.  The distances between clusters are much bigger than the distances between agents in each cluster, so we can interpret these clusters as distinct species.


\section{Summary}

We have seen that mutation, along with differential survival and reproduction, is sufficient to cause increasing fitness, increasing diversity, and a simple form of speciation.  This model is not meant to be realistic; evolution in natural systems is much more complicated than this.  Rather, it is meant to be a ``sufficiency theorem"; that is, a demonstration that the features of the model are sufficient to produce the behavior we are trying to explain (see \url{https://en.wikipedia.org/wiki/Necessity_and_sufficiency}).

Logically, this ``theorem" doesn't prove that evolution in nature is caused by these mechanisms alone.  But since these mechanisms do appear, in many forms, in biological systems, it is reasonable to think that they at least contribute to natural evolution.

Likewise, the model does not prove that these mechanisms always cause evolution.  But the results we see here turn out to be robust: in almost any model that includes these features --- imperfect replicators, variability, and differential reproduction --- evolution happens.

I hope this observation helps to demystify evolution.  When we look at natural systems, evolution seems complicated.  And because we primarily see the results of evolution, with only glimpses of the process, it can be hard to imagine and sometimes hard to believe.

But in simulation, we see the whole process, not just the results.  And by including the minimal set of features to produce evolution --- temporarily ignoring the vast complexity of biological life --- we can see evolution as the surprisingly simple, inevitable idea that it is.


\section{Exercises}

\begin{exercise}

The code for this chapter is in the Jupyter notebook {\tt chap11.ipynb}
in the repository for this book.  Open this notebook, read the code,
and run the cells.  You can use this notebook to work on the
exercises in this chapter.  My solutions are in {\tt chap11soln.ipynb}.

\end{exercise}


\chapter{Evolution of cooperation}

In this final chapter, we take on two questions, one from biology and one from philosophy:

\begin{itemize}

\item In biology, the ``problem of altruism" is the apparent conflict between natural selection, which suggests that animals live in a state of constant competition to survive and reproduce, and altruism, which is the tendency of many animals to help other animals, even to their apparent detriment.  See \url{https://en.wikipedia.org/wiki/Altruism_(biology)}.

\item In moral philosophy, the question of human nature asks whether humans are fundamentally good, or evil, or blank states shaped by their environment.  See \url{https://en.wikipedia.org/wiki/Human_nature}.

\end{itemize}

The tools we will use to address these questions are agent based simulation (again) and game theory, which is a set of abstract models meant to describe various ways agents interact.  Specifically, the game we will consider is the Prisoner's Dilemma.

The code for this chapter is in \py{chap12.ipynb}, which is a
Jupyter notebook in the repository for this book.  For more information
about working with this code, see Section~\ref{code}.


\section{Prisoner's Dilemma}
\label{prisoners}

The Prisoner's Dilemma is a topic in game theory, but it's not the fun kind of game.  Instead, it is the kind of game that sheds light on human motivation and behavior.  Here is the presentation of the dilemma from Wikipedia (\url{http://en.wikipedia.org/wiki/Prisoner's_dilemma}):
\index{Prisoner's Dilemma}

\begin{quote}
Two members of a criminal gang are arrested and imprisoned. Each prisoner is in solitary confinement with no means of communicating with the other. The prosecutors lack sufficient evidence to convict the pair on the principal charge. They hope to get both sentenced to a year in prison on a lesser charge. Simultaneously, the prosecutors offer each prisoner a bargain. Each prisoner is given the opportunity to either: (1) betray the other by testifying that the other committed the crime, or (2) cooperate with the other by remaining silent. The offer is:

\begin{itemize}

\item If A and B each betray the other, each of them serves 2 years in prison.

\item If A betrays B but B remains silent, A will be set free and B will serve 3 years in prison (and vice versa).

\item If A and B both remain silent, both of them will only serve 1 year in prison (on the lesser charge).

\end{itemize}

\end{quote}

Obviously, this scenario is contrived, but it is meant to represent a variety of interactions where agents have to choose whether to ``cooperate" with each other or ``defect", and where the reward (or punishment) for each agent depends on what the other chooses.

With this set of punishments, it is tempting to say that the players should cooperate, that is, that both should remain silent.  But neither agent knows what the other will do, so each has to consider two possible outcomes.  First, looking at it from A's point of view:

\begin{itemize}

\item If B remains silent, A is better off defecting; she would go free rather than serve 1 year.

\item If B defects, A is still better off defecting; she would serve only 2 years rather than 3.

\end{itemize}

And because the game is symmetric, this analysis is the same from B's point of view.  No matter what A does, B would be better off defecting.

In the simplest version of this game, we assume that A and B have no other considerations to take into account.  They can't communicate with each other, so they can't negotiate, make promises, or threaten each other.  And they consider only the immediate goal of minimizing their sentences; they don't take into account any other factors.

Under those assumptions, the rational choice for both agents is to defect.  That might be a good thing, at least for purposes of criminal justice.  But for the prisoners, it is frustrating because there is, apparently, nothing they can do to achieve the outcome they both want.  And this model applies to other scenarios in real life where cooperation would be better for the greater good as well as for the players.

Studying these scenarios, and ways to escape from the dilemma, is the focus of people who study game theory, but it is not the focus of this chapter.  We are headed in a different direction.


\section{The problem of nice}

Since the Prisoner's Dilemma was first discussed in the 1950s, it has been a popular topic of study in social psychology.  Based on the analysis in the previous section, we can say what a perfectly rational agent {\em should} do; it is harder to predict what real people actually do.  Fortunately, the experiment has been done.  Many times\footnote{Here's one recent report with references to previous experiments:
Barreda-Tarrazona, Jaramillo-Guti\'{e}rrez, Pavan, and Sabater-Grande,
``Individual Characteristics vs. Experience: An Experimental Study on Cooperation in Prisoner's Dilemma", Frontiers in Psychology, 2017; 8: 596.
\url{https://www.ncbi.nlm.nih.gov/pmc/articles/PMC5397528/}.}.

If we assume that people are smart enough to do the analysis (or understand it when explained), and that they generally act in their own interest, we would expect them to defect pretty much all the time.  But they don't.  In most experiments, subjects cooperate much more than the rational agent model predicts\footnote{For an excellent video summarizing what we have discussed so far, see \url{https://www.youtube.com/watch?v=t9Lo2fgxWHw}.}.

The most obvious explanation of this result is that people are not rational agents, which should not be a surprise to anyone.  But why not?  Is it because they are not smart enough to understand the scenario or because they are knowingly acting contrary to their own interest?

Based on experimental results, it seems that at least part of the explanation is plain altruism: many people are willing to incur a cost to themselves in order to benefit another person.  Now, before you nominate that conclusion for publication in the {\it Journal of Obvious Results}, let's keep asking why:

\begin{itemize}

\item Why do people help other people, even at a cost to themselves?  At least part of the reason is that they want to; it makes them feel good about themselves and the world.

\item And why does being nice make people feel good?  It might be tempting to say that they were raised right, or more generally trained by society to want to do good things.  But there is little doubt\footnote{I hope you'll forgive my use of ``little doubt" here in place of references to relevant experiments.  I am trying to cover some ground in this chapter without getting too bogged down.} that at least a substantial part of altruism is innate; to varying degrees, a proclivity for altruism is a result of normal brain development.

\item Well, why is that?  The innate parts of brain development, and the personal characteristics that follow, are the result of genetic information.  Of course, the relationship between genes and altruism is complicated;  there are probably many genes that interact with each other and with environmental factors to cause people to be more or less altruistic in different circumstances.  Nevertheless, there are almost certainly genes that cause people to be altruistic.

\item Finally, why is that?  If, under natural selection, animals are in constant competition with each other to survive and reproduce, it seems obvious that altruism would be counterproductive.  In a population where some people help others, even to their own detriment, and others are purely selfish, it seems like the selfish ones would benefit, the altruistic ones would suffer, and the genes for altruism would be driven to extinction.

\end{itemize}

This apparent contradiction is the ``problem of altruism": why haven't the genes for altruism died out?

Among biologists, there are many possible explanations, including reciprocal altruism, sexual selection, kin selection, and group selection.  And among non-scientists, there are even more explanations.  I leave it to you to explore the alternatives; for now I want to focus on just one explanation, arguably the simplest one: maybe altruism is adaptive.  In other words, maybe genes for altruism make people more likely to survive and reproduce.

And it turns out that the Prisoner's Dilemma, which raises the problem of altruism, might also help resolve it.


\section{Prisoner's dilemma tournaments}

In the late 1970s Robert Axelrod, a political scientist at the University of Michigan, organized a tournament to compare strategies for playing Prisoner's Dilemma (PD).
\index{Axelrod, Robert}

He invited participants to submit strategies in the form of computer programs, then played the programs against each other and kept score.  Specifically, they played the iterated version of PD, in which the agents play multiple rounds against the same opponent, so their decisions can be based on history.

Across many tournaments, with many variations in the rules, one strategy that consistently did well, and often won, was called ``tit for tat", or TFT.  TFT always cooperates during the first round of an iterated match; after that, it copies whatever the opponent did during the previous round.  If the opponent keeps cooperating, TFT keeps cooperating.  If the opponent defects at any point, TFT defects in the next round.  But if the opponent goes back to cooperating, so does TFT.

For more information about these tournaments, and an explanation of why TFT does so well, see this video: \url{https://www.youtube.com/watch?v=BOvAbjfJ0x0}.

Looking at the strategies that did well in these tournaments, Alexrod identified the characteristics they tended to share:

\begin{itemize}

\item Nice: The strategies that do well cooperate during the first round, and generally cooperate as often as they defect in subsequent rounds.

\item Retaliating: Strategies that cooperate all the time did not do as well as strategies that retaliate if the opponent defects.

\item Forgiving: But strategies that were too vindictive tended to punish themselves as well as their opponents.

\item Non-envious: Some the most successful strategies seldom outscore their opponents; they are successful because they do well enough against a wide variety of opponents.

\end{itemize}

TFT has all of these properties.

Axelrod's tournaments offer a partial, possible answer to the problem of altruism: maybe the genes for altruism are prevalent because they are adaptive.  To the degree that many social interactions can be modeled as variations on the Prisoner's Dilemma, a brain that is wired to be nice, tempered by a balance of retaliation and forgiveness, will tend to do well in a wide variety of circumstances.

But the strategies in Axelrod's tournaments were designed by people; they didn't evolve.  We need to consider whether it is credible that genes for niceness, retribution, and forgiveness could appear by mutation, successfully invade a population of other strategies, and resist being invaded by subsequent mutations.


\section{Simulating evolution of cooperation}

{\em Evolution of Cooperation} is the title of the first book where Axelrod presented results from Prisoner's Dilemma tournaments and discussed the implications for the problem of altruism.  Since then, he and other researchers have explored the evolutionary dynamics of PD tournaments, that is, how the distribution of strategies changes over time in a population of PD contestants.    In the rest of this chapter, I run a version of those experiments and present the results.

First, we'll need a way to encode a PD strategy as a genotype.  For this experiment, I consider strategies where the agent's choice in each round depends only on the opponent's choice in the previous two rounds.  I represent a strategy using a dictionary that maps from the opponent's previous two choices to the agent's next choice.

Here is the class definition for these agents:

\begin{code}
class Agent:

    keys = [(None, None),
            (None, 'C'),
            (None, 'D'),
            ('C', 'C'),
            ('C', 'D'),
            ('D', 'C'),
            ('D', 'D')]

    def __init__(self, values, fitness=np.nan):
        self.values = values
        self.responses = dict(zip(self.keys, values))
        self.fitness = fitness
\end{code}

\py{keys} is the sequence of keys in each agent's dictionary, where the tuple \py{('C', 'C')} means that the opponent cooperated in the previous two rounds; \py{(None, 'C')} means that only one round has been played and the opponent cooperated; and \py{(None, None)} means that no rounds have been played.

In the \py{__init__} method, \py{values} is a sequence of choices, either \py{'C'} or \py{'D'}, that correspond to \py{keys}.  So if the first element of \py{values} is \py{'C'}, that means that this agent will cooperate in the first round.  If the last element of \py{values} is \py{'D'}, this agent will defect if the opponent defected in the previous two rounds.

In this implementation, the genotype for an agent that always defects is \py{'DDDDDDD'}; the genotype for always cooperate is \py{'CCCCCCC'}, and the genotype for ``tit for tat" is \py{'CCDCDCD'}.

The \py{Agent} class provides \py{copy}, which makes another agent with the same genotype, but with some probability of mutation:

\begin{code}
    prob_mutate = 0.05

    def copy(self):
        if np.random.random() > self.prob_mutate:
            values = self.values
        else:
            values = self.mutate()
        return Agent(values, self.fitness)
\end{code}

Mutation works by choosing a random value in the genotype and flipping from \py{'C'} to \py{'D'}, or vice versa:

\begin{code}
    def mutate(self):
        values = list(self.values)
        index = np.random.choice(len(values))
        values[index] = 'C' if values[index] == 'D' else 'D'
        return values
\end{code}



\section{The Tournament}

The \py{Tournament} class encapsulates the details of the PD competition:

\begin{code}
    payoffs = {('C', 'C'): (3, 3),
               ('C', 'D'): (0, 5),
               ('D', 'C'): (5, 0),
               ('D', 'D'): (1, 1)}

    num_rounds = 6

    def play(self, agent1, agent2):
        agent1.reset()
        agent2.reset()

        for i in range(self.num_rounds):
            resp1 = agent1.respond(agent2)
            resp2 = agent2.respond(agent1)

            pay1, pay2 = self.payoffs[resp1, resp2]

            agent1.append(resp1, pay1)
            agent2.append(resp2, pay2)

        return agent1.score, agent2.score
\end{code}

\py{payoffs} is a dictionary that maps from the agents' choices to their rewards.  For example, if both agents cooperate, they each get 3 points.  If one defects and the other cooperates, the defector gets 5 and the cooperator gets 0.  If they both defect, each gets 1.  These are the payoffs Axelrod used in his tournaments.

\py{play} runs several rounds of the PD game.  It uses the following methods from the \py{Agent} class:

\begin{itemize}

\item \py{reset}: Initializes the agents before the first round, resetting their scores and the history of their responses.

\item \py{respond}: Asks each agent for their response, given the opponent's previous responses.

\item \py{append}: Updates each agent by storing the choices and adding up the scores from successive rounds.

\end{itemize}

After the given number of rounds, \py{play} returns the total score for each agent.  I chose \py{num_rounds=6} so that each element of the genotype is accessed with roughly the same frequency.  The first element is only accessed during the first round, or one sixth of the time.  The next two elements are only accessed during the second round, or one twelfth each.  The last four elements are accessed four of six times, or one sixth each, on average.

\py{Tournament} provides a second method, \py{melee}, that determines which agents compete against each other:

\begin{code}
    def melee(self, agents, randomize=True):
        if randomize:
            agents = np.random.permutation(agents)

        n = len(agents)
        i_row = np.arange(n)
        j_row = (i_row + 1) % n

        totals = np.zeros(n)

        for i, j in zip(i_row, j_row):
            agent1, agent2 = agents[i], agents[j]
            score1, score2 = self.play(agent1, agent2)
            totals[i] += score1
            totals[j] += score2

        for i in i_row:
            agents[i].fitness = totals[i] / self.num_rounds / 2
\end{code}

\py{melee} takes a list of agents and a boolean, \py{randomize}, that determines whether each agent fights the same neighbors every time, or whether the pairings are randomized.

\py{i_row} and \py{j_row} contain the indices of the pairings.  \py{totals} contains the total score of each agent.

Inside the loop, we select two agents, invoke \py{play}, and update \py{totals}.  At the end, we compute the average number of points each agent got, per round and per opponent, and store the results in the \py{fitness} attribute of each agent.

\section{The Simulation}

The \py{Simulation} class for this chapter is based on the one in Section~\ref{evosim}; the only differences are in \py{__init__} and \py{step}.

Here's the \py{__init__} method:

\begin{code}
class PDSimulation(Simulation):

    def __init__(self, tournament, agents):
        self.tournament = tournament
        self.agents = np.asarray(agents)
        self.instruments = []
\end{code}

A \py{Simulation} object contains a \py{Tournament} object, a sequence of agents, and a sequence of \py{Instrument} objects (as in Section~\ref{instrument}).

And here's \py{step}:

\begin{code}
    def step(self):
        self.tournament.melee(self.agents)
        Simulation.step(self)
\end{code}

This version of \py{step} uses \py{Tournament.melee}, which sets the \py{fitness} attribute for each agent; then it calls the \py{step} method from the parent class, from Section~\ref{evosim}:

\begin{code}
# class Simulation

    def step(self):
        n = len(self.agents)
        fits = self.get_fitnesses()

        # see who dies
        index_dead = self.choose_dead(fits)
        num_dead = len(index_dead)

        # replace the dead with copies of the living
        replacements = self.choose_replacements(num_dead, fits)
        self.agents[index_dead] = replacements

        # update any instruments
        self.update_instruments()
\end{code}


\py{Simulation.step} collects the agents' fitnesses in an array; then it calls \py{choose_dead} to decide which agents die and \py{choose_replacements} to decide which agents reproduce.

My simulation includes differential survival, as in Section~\ref{diffsurv}, but just random reproduction.  You can see the details in the notebook for this chapter.  As one of the exercises, you will have a chance to explore the effect of differential reproduction.


\section{Results}

Suppose we start with a population of three agents: one always cooperates, one always defects, and one plays the TFT strategy.  If we run \py{Tournament.melee} with this population, the cooperator gets 1.5 points per round, the TFT agent gets 1.9, and the defector gets 3.33.  This result suggests that ``always defect" should quickly become the dominant strategy.

But ``always defect" contains the seeds of its own destruction.  If nicer strategies are driven to extinction, the defectors have no one to take advantage of.  Their fitness drops, and they become vulnerable to invasion by cooperators.

Based on this analysis, it is not easy to predict how the system will behave: will it find a stable equilibrium, or oscillate between various points in the genotype landscape?  Let's run the simulation and find out!

I start with 100 identical agents who always defect, and run the simulation for 5000 steps:

\begin{code}
tour = Tournament()
agents = make_identical_agents(100, list('DDDDDDD'))
sim = PDSimulation(tour, agents)
\end{code}


\begin{figure}
\centerline{\includegraphics[height=3in]{figs/chap12-1.pdf}}
\caption{Average fitness (points scored per round of Prisoner's Dilemma). }
\label{chap12-1}
\end{figure}

Figure~\ref{chap12-1} shows mean fitness over time (using the \py{MeanFitness} instrument from Section~\ref{instrument}).  Initially mean fitness is 1, because when defectors face each other, they get only 1 point each per round.

After about 500 time steps increases to nearly 3, which is what cooperators get when they face each other.  However, as we suspected, this situation in unstable.  Over the next 500 steps, mean fitness drops below 2, climbs back toward 3, and continues to oscillate.

The rest of the simulation is highly variable, but with the exception of one big drop, mean fitness is usually between 2 and 3, with the long-term mean close to 2.5.

And that's not bad!  It's not quite a utopia of cooperation, which would average 3 points per round, but it's a long way from the dystopia of perpetual defection.  And it's a lot better than what we might expect from the natural selection of self-interested agents.

To get some insight into this level of fitness, let's look at a few more instruments.  \py{Niceness} measures the fraction of cooperation in the genotypes of the agents after each time step:

\begin{code}
class Niceness(Instrument):

    def update(self, sim):
        responses = np.array([agent.values
                              for agent in sim.agents])
        metric = np.mean(responses == 'C')
        self.metrics.append(metric)
\end{code}


\begin{figure}
\centerline{\includegraphics[height=3in,width=7in]{figs/chap12-2.pdf}}
\caption{Average niceness across all genomes in the population (left), and fraction of population that cooperates in the first round (right).}
\label{chap12-2}
\end{figure}

Figure~\ref{chap12-2} (left) shows the results: starting from 0, average niceness increases quickly to 0.75, then oscillates between 0.4 and 0.85, with a long-term mean near 0.65.  Again, that's a lot of niceness!

Looking specifically at the opening move, we can track the fraction of agents that cooperate in the first round.  Here's the instrument:

\begin{code}
class Opening(Instrument):

    def update(self, sim):
        responses = np.array([agent.values[0]
                              for agent in sim.agents])
        metric = np.mean(responses == 'C')
        self.metrics.append(metric)
\end{code}

Figure~\ref{chap12-2} (right) shows the results, which are highly variables.  The fraction of agents who cooperate in the first round is often near 1, and occasionally near 0.  The long-term average is close to 0.65, similar to overall niceness.

These results are consistent with Axelrod's tournaments; in general, nice strategies do well.  The other characteristics Axelrod identifies in successful strategies are retaliation and forgiveness.  To measure retaliation, I define this instrument:

\begin{code}
class Retaliating(Instrument):

    def update(self, sim):
        after_d = np.array([agent.values[2::2]
                            for agent in sim.agents])
        after_c = np.array([agent.values[1::2]
                            for agent in sim.agents])
        metric = np.mean(after_d=='D') - np.mean(after_c=='D')
        self.metrics.append(metric)
\end{code}

\py{Retaliating} compares the number of elements in all genomes where an agent defects after the opponent defects (elements 2, 4, and 6) with the number of places where an agents defects after the opponent cooperates.  As you might expect by now, the results vary substantially (you can see the graph in the notebook).  On average the difference between these fractions is less than 0.1, so if agents defect 30\% of the time after the opponent cooperates, they might defect 40\% of the time after a defection.

This result provides weak support for the claim that successful strategies retaliate.  Maybe it's not necessary for all agents, or even many, to be retaliatory; if there is at least some tendency toward retaliation in the population as a whole, that might be enough to prevent high-defection strategies from gaining ground.

To measure forgiveness, I defined one more instrument to see whether agent's might be more likely to cooperate after D-C in the previous two rounds, compared to C-D.  In my simulations, there is no evidence for this particular kind of forgiveness.  On the other hand, the strategies in these simulations are forgiving, in some sense, because they consider only the previous two rounds of history.


\section{Conclusions}

Axelrod's tournaments suggest a possible resolution to the problem of altruism: maybe being nice, but not {\em too} nice, is adaptive.  But the strategies in the original tournaments were designed by people, not evolution, and the distribution of strategies did not change over the course of the tournaments.

So that raises a natural objection: strategies like TFT might do well in a fixed population of human-designed strategies, but can they evolve?  Could they appear in a population through mutation, compete successfully with their ancestors, and resist invasion by their descendants?

The simulations in this chapter suggest:

\begin{itemize}

\item Populations of defectors are vulnerable to invasion by nicer strategies.

\item Populations that are too nice are vulnerable to invasion by defectors.

\item As a result, the average level of niceness oscillates, but the average amount of niceness is generally high, and the average level of fitness is generally closer to the cooperative utopia than to the dystopia of defection.

\item TFT, which is a prevalent strategy in Alexrod's tournaments, does not see to be a specially optimal strategy in an evolving population.  In fact, there is probably no stable optimal strategy.

\item It's possible that TFT doesn't prevail in my simulations because it's not necessary for all agents to retaliate.  If there is enough retaliation in the population as a whole, that might be enough to prevent invasion by defectors\footnote{And that introduces a whole new topic in game theory, the free-rider problem (see \url{https://en.wikipedia.org/wiki/Free-rider_problem})}.

\end{itemize}

Obviously, the agents in these simulations are simple, and the Prisoner's Dilemma is a highly abstract model of a limited range of social interactions.  Nevertheless, the results in this chapter provide some insight into human nature.  Maybe our inclinations toward cooperation, retaliation, and forgiveness are innate, at least in part.  These characteristics are a result of how our brains are wired, which is controlled by our genes, at least in part.  And maybe our genes build our brains that way because over the history of human evolution, genes for less altruistic brains were less likely to propagate.

So maybe that's why selfish genes build altruistic brains.


\section{Exercises}

\begin{exercise}

The code for this chapter is in the Jupyter notebook {\tt chap12.ipynb}
in the repository for this book.  Open this notebook, read the code,
and run the cells.  You can use this notebook to work on the
exercises in this chapter.  My solutions are in {\tt chap12soln.ipynb}.

\end{exercise}


\begin{exercise}

The simulations in this chapter depend on conditions and parameters I chose arbitrarily. As an exercise, I encourage you to explore other conditions to see what effect they have on the results. Here are some suggestions:

\begin{enumerate}

\item Vary the initial conditions: instead of starting with all defectors, see what happens if you start with all cooperators, all TFT, or random agents.

\item In \py{Tournament.melee}, I shuffle the agents at the beginning of each time step, so each agent plays against two randomly-chosen agents. What happens if you don't shuffle? In that case, each agent would play against the same neighbors repeatedly. That might make it easier for a minority strategy to invade a majority, by taking advantage of locality.

\item Since each agent only plays against two other agents, the outcome of each round is highly variable: an agent that would do well against most other agents might get unlucky during any given round, or the other way around. What happens if you increase the number of opponents each agent plays against during each round? Or what if an agent's fitness at the end of each step is the average of its current score and its fitness at the end of the previous round?

\item The function I chose for \py{prob_survival} varies from 0.7 to 0.9, so the least fit agent, with \py{p=0.7}, lives for 3.33 timesteps, on average, and the most fit agent lives for 10 timesteps. What happens if you make \py{prob_survival} more or less "aggressive".

\item I chose \py{num_rounds=6} so that each element of the genome has roughly the same impact on the outcome of a match. But that is substantially shorter than what Alexrod used in his tournaments. What happens if you increase \py{num_rounds}?  Note: if you explore the effect of this parameter, you might want to modify \py{Niceness} to measure the niceness of the last 4 elements of the genome, which will be under more selective pressure as \py{num_rounds} increases.

\item My implementation has differential survival but just random reproduction. What happens if you add differential reproduction?

\end{enumerate}

\end{exercise}

\begin{exercise}

In my simulations, the population never converges to a state where a majority share the same, presumably optimal, genotype. There are two possible explanations for this outcome: one is that there is no optimal strategy, because whenever the population is dominated by a majority genotype, that condition creates an opportunity for a minority to invade; the other possibility is that the mutation rate is high enough to maintain a diversity of genotypes even if the majority is non-optimal. To distinguish between these explanations, try lowering the mutation rate to see what happens. Alternatively, start with a random population and run without mutation until only one genotype survives. Or run with mutation until the system reaches something like a steady state; then turn off mutation and run until there is only one surviving genotype. What are the characteristics of the genotypes that prevail in these conditions?

\end{exercise}



\appendix

\chapter{Analysis of algorithms}
\label{algorithms}

Analysis of algorithms is the branch of computer science that studies
the performance of algorithms, especially their run time and space
requirements.  See \url{http://en.wikipedia.org/wiki/Analysis_of_algorithms}.
\index{algorithm}
\index{analysis of algorithms}

%\url{http://en.wikipedia.org/wiki/Run-time_analysis}

The practical goal of algorithm analysis is to predict the performance
of different algorithms in order to guide design decisions.

During the 2008 United States Presidential Campaign, candidate
Barack Obama was asked to perform an impromptu analysis when
he visited Google.  Chief executive Eric Schmidt jokingly asked him
for ``the most efficient way to sort a million 32-bit integers''.
Obama had apparently been tipped off, because he quickly
replied, ``I think the bubble sort would be the wrong way to go.''
See \url{http://www.youtube.com/watch?v=k4RRi_ntQc8}.
\index{Obama, Barack}
\index{Schmidt, Eric}
\index{bubble sort}

This is true: bubble sort is conceptually simple but slow for
large datasets.  The answer Schmidt was probably looking for is
``radix sort'' (see \url{http://en.wikipedia.org/wiki/Radix_sort})\footnote{
But if you get a question like this in an interview, I think
a better answer is, ``The fastest way to sort a million integers
is to use whatever sort function is provided by the language
I'm using.  Its performance is good enough for the vast majority
of applications, but if it turned out that my application was too
slow, I would use a profiler to see where the time was being
spent.  If it looked like a faster sort algorithm would have
a significant effect on performance, then I would look
around for a good implementation of radix sort.''}.
\index{radix sort}

So the goal of algorithm analysis is to make meaningful
comparisons between algorithms, but there are some problems:
\index{comparing algorithms}

\begin{itemize}

\item The relative performance of the algorithms might
depend on characteristics of the hardware, so one algorithm
might be faster on Machine A, another on Machine B.
The general solution to this problem is to specify a
{\bf machine model} and analyze the number of steps, or
operations, an algorithm requires under a given model.
\index{machine model}

\item Relative performance might depend on the details of
the dataset.  For example, some sorting
algorithms run faster if the data are already partially sorted;
other algorithms run slower in this case.
A common way to avoid this problem is to analyze the
{\bf worst case} scenario.  It is also sometimes useful to
analyze average case performance, but it is usually harder,
and sometimes it is not clear what set of cases to average over.
\index{worst case}
\index{average case}

\item Relative performance also depends on the size of the
problem.  A sorting algorithm that is fast for small lists
might be slow for long lists.
The usual solution to this problem is to express run time
(or number of operations) as a function of problem size,
and to compare the functions {\bf asymptotically} as the problem
size increases.
\index{asymptotic analysis}

\end{itemize}

The good thing about this kind of comparison that it lends
itself to simple classification of algorithms.  For example,
if I know that the run time of Algorithm A tends to be
proportional to the size of the input, $n$, and Algorithm B
tends to be proportional to $n^2$, then I
expect A to be faster than B for large values of $n$.

This kind of analysis comes with some caveats, but we'll get
to that later.


\section{Order of growth}

Suppose you have analyzed two algorithms and expressed
their run times in terms of the size of the input:
Algorithm A takes $100 n + 1$ steps to solve a problem with
size $n$; Algorithm B takes $n^2 + n + 1$ steps.
\index{order of growth}

The following table shows the run time of these algorithms
for different problem sizes:

\begin{tabular}{|r|r|r|}
\hline
Input     &   Run time of     & Run time of \\
size      &   Algorithm A     & Algorithm B \\
\hline
10        &   1 001           & 111         \\
100       &   10 001          & 10 101         \\
1 000     &   100 001         & 1 001 001         \\
10 000    &   1 000 001       & $> 10^{10}$         \\
\hline
\end{tabular}

At $n=10$, Algorithm A looks pretty bad; it takes almost 10 times
longer than Algorithm B.  But for $n=100$ they are about the same, and
for larger values A is much better.

The fundamental reason is that for large values of $n$, any function
that contains an $n^2$ term will grow faster than a function whose
leading term is $n$.  The {\bf leading term} is the term with the
highest exponent.
\index{leading term}
\index{exponent}

For Algorithm A, the leading term has a large coefficient, 100, which
is why B does better than A for small $n$.  But regardless of the
coefficients, there will always be some value of $n$ where $a n^2 > b
n$.
\index{leading coefficient}

The same argument applies to the non-leading terms.  Even if the run
time of Algorithm A were $n + 1000000$, it would still be better than
Algorithm B for sufficiently large $n$.

In general, we expect an algorithm with a smaller leading term to be a
better algorithm for large problems, but for smaller problems, there
may be a {\bf crossover point} where another algorithm is better.  The
location of the crossover point depends on the details of the
algorithms, the inputs, and the hardware, so it is usually ignored for
purposes of algorithmic analysis.  But that doesn't mean you can forget
about it.
\index{crossover point}

If two algorithms have the same leading order term, it is hard to say
which is better; again, the answer depends on the details.  So for
algorithmic analysis, functions with the same leading term
are considered equivalent, even if they have different coefficients.

An {\bf order of growth} is a set of functions whose asymptotic growth
behavior is considered equivalent.  For example, $2n$, $100n$ and $n +
1$ belong to the same order of growth, which is written $O(n)$ in
{\bf Big-Oh notation} and often called {\bf linear} because every function
in the set grows linearly with $n$.
\index{big-oh notation}
\index{linear growth}

All functions with the leading term $n^2$ belong to $O(n^2)$; they are
{\bf quadratic}, which is a fancy word for functions with the
leading term $n^2$.
\index{quadratic growth}

The following table shows some of the orders of growth that
appear most commonly in algorithmic analysis,
in increasing order of badness.
\index{badness}

\begin{tabular}{|r|r|r|}
\hline
Order of     &   Name      \\
growth       &               \\
\hline
$O(1)$             & constant \\
$O(\log_b n)$      & logarithmic (for any $b$) \\
$O(n)$             & linear \\
$O(n \log_b n)$    & ``en log en'' \\
$O(n^2)$           & quadratic     \\
$O(n^3)$           & cubic     \\
$O(c^n)$           & exponential (for any $c$)    \\
\hline
\end{tabular}

For the logarithmic terms, the base of the logarithm doesn't matter;
changing bases is the equivalent of multiplying by a constant, which
doesn't change the order of growth.  Similarly, all exponential
functions belong to the same order of growth regardless of the base of
the exponent.
Exponential functions grow very quickly, so exponential algorithms are
only useful for small problems.
\index{logarithmic growth}
\index{exponential growth}


\begin{exercise}

Read the Wikipedia page on Big-Oh notation at
\url{http://en.wikipedia.org/wiki/Big_O_notation} and
answer the following questions:

\begin{enumerate}

\item What is the order of growth of $n^3 + n^2$?
What about $1000000 n^3 + n^2$?
What about $n^3 + 1000000 n^2$?

\item What is the order of growth of $(n^2 + n) \cdot (n + 1)$?  Before
  you start multiplying, remember that you only need the leading term.

\item If $f$ is in $O(g)$, for some unspecified function $g$, what can
  we say about $a f + b$?

\item If $f_1$ and $f_2$ are in $O(g)$, what can we say about $f_1 + f_2$?

\item If  $f_1$ is in $O(g)$
and $f_2$ is in $O(h)$,
what can we say about  $f_1 + f_2$?

\item If  $f_1$ is in $O(g)$ and $f_2$ is $O(h)$,
what can we say about  $f_1 * f_2$?

\end{enumerate}

\end{exercise}


Programmers who care about performance often find this kind of
analysis hard to swallow.  They have a point: sometimes the
coefficients and the non-leading terms make a real difference.  And
sometimes the details of the hardware, the programming language, and
the characteristics of the input make a big difference.  And for small
problems asymptotic behavior is irrelevant.
\index{practical analysis of algorithms}

But if you keep those caveats in mind, algorithmic analysis is a
useful tool.  At least for large problems, the ``better'' algorithms
is usually better, and sometimes it is {\em much} better.  The
difference between two algorithms with the same order of growth is
usually a constant factor, but the difference between a good algorithm
and a bad algorithm is unbounded!
\index{unbounded}


\section{Analysis of basic Python operations}

Most arithmetic operations are constant time; multiplication
usually takes longer than addition and subtraction, and division
takes even longer, but these run times don't
depend on the magnitude of the operands.  Very large integers
are an exception; in that case the run time increases
with the number of digits.
\index{analysis of primitives}

Indexing operations---reading or writing elements in a sequence
or dictionary---are also constant time, regardless of the size
of the data structure.
\index{indexing}

A \py{for} loop that traverses a sequence or dictionary is
usually linear, as long as all of the operations in the body
of the loop are constant time.  For example, adding up the
elements of a list is linear:

\begin{code}
    total = 0
    for x in t:
        total += x
\end{code}

The built-in function \py{sum} is also linear because it does
the same thing, but it tends to be faster because it is a more
efficient implementation; in the language of algorithmic analysis,
it has a smaller leading coefficient.

If you use the same loop to ``add'' a list of strings, the
run time is quadratic
because string concatenation is linear.
\index{string concatenation}

The string method \py{join} is usually faster because it is
linear in the total length of the strings.
\index{join@\py{join}}

As a rule of thumb, if the body of a loop is in $O(n^a)$ then
the whole loop is in $O(n^{a+1})$.  The exception is if you can
show that the loop exits after a constant number of iterations.
If a loop runs $k$ times regardless of $n$, then
the loop is in $O(n^a)$, even for large $k$.

Multiplying by $k$ doesn't change the order of growth, but neither
does dividing.  So if the body of a loop is in $O(n^a)$ and it runs $n
/ k$ times, the loop is in $O(n^{a+1})$, even for large $k$.

Most string and tuple operations are linear, except indexing and {\tt
  len}, which are constant time.  The built-in functions \py{min} and
\py{max} are linear.  The run-time of a slice operation is
proportional to the length of the output, but independent of the size
of the input.
\index{string methods}
\index{tuple methods}

All string methods are linear, but if the lengths of
the strings are bounded by a constant---for example, operations on single
characters---they are considered constant time.

Most list methods are linear, but there are some exceptions:
\index{list methods}

\begin{itemize}

\item Adding an element to the end of a list is constant time on
average; when it runs out of room it occasionally gets copied
to a bigger location, but the total time for $n$ operations
is $O(n)$, so we say that the ``amortized'' time for one
operation is $O(1)$.

\item Removing an element from the end of a list is constant time.

\item Sorting is $O(n \log n)$.
\index{sorting}

\end{itemize}

Most dictionary operations and methods are constant time, but
there are some exceptions:
\index{dictionary methods}

\begin{itemize}

\item The run time of \py{copy} is proportional to the number of
  elements, but not the size of the elements (it copies references,
  not the elements themselves).

\item The run time of \py{update} is
  proportional to the size of the dictionary passed as a parameter,
  not the dictionary being updated.

\item \py{keys}, \py{values} and \py{items} are linear because they
  return new lists; \py{iterkeys}, \py{itervalues} and {\tt
    iteritems} are constant time because they return iterators.  But
  if you loop through the iterators, the loop will be linear.  Using
  the ``iter'' functions saves some overhead, but it doesn't change
  the order of growth unless the number of items you access is
  bounded.

\end{itemize}

The performance of dictionaries is one of the minor miracles of
computer science.  We will see how they work in
Section~\ref{hashtable}.


\begin{exercise}

Read the Wikipedia page on sorting algorithms at
\url{http://en.wikipedia.org/wiki/Sorting_algorithm} and answer
the following questions:
\index{sorting}

\begin{enumerate}

\item What is a ``comparison sort?'' What is the best worst-case order
  of growth for a comparison sort?  What is the best worst-case order
  of growth for any sort algorithm?
\index{comparison sort}

\item What is the order of growth of bubble sort, and why does Barack
  Obama think it is ``the wrong way to go?''

\item What is the order of growth of radix sort?  What preconditions
  do we need to use it?

\item What is a stable sort and why might it matter in practice?
\index{stable sort}

\item What is the worst sorting algorithm (that has a name)?

\item What sort algorithm does the C library use?  What sort algorithm
  does Python use?  Are these algorithms stable?  You might have to
  Google around to find these answers.

\item Many of the non-comparison sorts are linear, so why does does
  Python use an $O(n \log n)$ comparison sort?

\end{enumerate}

\end{exercise}


\section{Analysis of search algorithms}

A {\bf search} is an algorithm that takes a collection and a target
item and determines whether the target is in the collection, often
returning the index of the target.
\index{search}

The simplest search algorithm is a ``linear search'', which traverses
the items of the collection in order, stopping if it finds the target.
In the worst case it has to traverse the entire collection, so the run
time is linear.
\index{linear search}

The \py{in} operator for sequences uses a linear search; so do string
methods like \py{find} and \py{count}.
\index{in@\py{in} operator}

If the elements of the sequence are in order, you can use a {\bf
  bisection search}, which is $O(\log n)$.  Bisection search is
similar to the algorithm you probably use to look a word up in a
dictionary (a real dictionary, not the data structure).  Instead of starting at
the beginning and checking each item in order, you start with the item
in the middle and check whether the word you are looking for comes
before or after.  If it comes before, then you search the first half
of the sequence.  Otherwise you search the second half.  Either way,
you cut the number of remaining items in half.  \index{bisection
  search}

If the sequence has 1,000,000 items, it will take about 20 steps to
find the word or conclude that it's not there.  So that's about 50,000
times faster than a linear search.

\begin{exercise}

Write a function called \py{bisection} that takes a sorted list
and a target value and returns the index of the value
in the list, if it's there, or \py{None} if it's not.
\index{bisect@\py{bisect} module}

\index{bisect module}
\index{module!bisect}

Or you could read the documentation of the \py{bisect} module
and use that!

\end{exercise}

Bisection search can be much faster than linear search, but
it requires the sequence to be in order, which might require
extra work.

There is another data structure, called a {\bf hashtable} that
is even faster---it can do a search in constant time---and it
doesn't require the items to be sorted.  Python dictionaries
are implemented using hashtables, which is why most dictionary
operations, including the \py{in} operator, are constant time.


\section{Hashtables}
\label{hashtable}

To explain how hashtables work and why their performance is so
good, I start with a simple implementation of a map and
gradually improve it until it's a hashtable.
\index{hashtable}

I use Python to demonstrate these implementations, but in real
life you wouldn't write code like this in Python; you would just use a
dictionary!  So for the rest of this chapter, you have to imagine that
dictionaries don't exist and you want to implement a data structure
that maps from keys to values.  The operations you have to
implement are:

\begin{description}

\item[\py{add(k, v)}:] Add a new item that maps from key \py{k}
to value \py{v}.  With a Python dictionary, \py{d}, this operation
is written \py{d[k] = v}.

\item[\py{get(target)}:] Look up and return the value that corresponds
to key \py{target}.  With a Python dictionary, \py{d}, this operation
is written \py{d[target]} or \py{d.get(target)}.

\end{description}

For now, I assume that each key only appears once.
The simplest implementation of this interface uses a list of
tuples, where each tuple is a key-value pair.
\index{LinearMap@\py{LinearMap}}

\begin{code}
class LinearMap(object):

    def __init__(self):
        self.items = []

    def add(self, k, v):
        self.items.append((k, v))

    def get(self, k):
        for key, val in self.items:
            if key == k:
                return val
        raise KeyError
\end{code}

\py{add} appends a key-value tuple to the list of items, which
takes constant time.

\py{get} uses a \py{for} loop to search the list:
if it finds the target key it returns the corresponding value;
otherwise it raises a \py{KeyError}.
So \py{get} is linear.
\index{KeyError@\py{KeyError}}

An alternative is to keep the list sorted by key.  Then \py{get}
could use a bisection search, which is $O(\log n)$.  But inserting a
new item in the middle of a list is linear, so this might not be the
best option.  There are other data structures (see
  \url{http://en.wikipedia.org/wiki/Red-black_tree})  that can implement {\tt
  add} and \py{get} in log time, but that's still not as good as
constant time, so let's move on.
\index{red-black tree}

One way to improve \py{LinearMap} is to break the list of key-value
pairs into smaller lists.  Here's an implementation called
\py{BetterMap}, which is a list of 100 LinearMaps.  As we'll see
in a second, the order of growth for \py{get} is still linear,
but \py{BetterMap} is a step on the path toward hashtables:
\index{BetterMap@\py{BetterMap}}

\begin{code}
class BetterMap(object):

    def __init__(self, n=100):
        self.maps = []
        for i in range(n):
            self.maps.append(LinearMap())

    def find_map(self, k):
        index = hash(k) % len(self.maps)
        return self.maps[index]

    def add(self, k, v):
        m = self.find_map(k)
        m.add(k, v)

    def get(self, k):
        m = self.find_map(k)
        return m.get(k)
\end{code}

\py{__init__} makes a list of \py{n} \py{LinearMap}s.

\py{find_map} is used by
\py{add} and \py{get}
to figure out which map to put the
new item in, or which map to search.

\py{find_map} uses the built-in function \py{hash}, which takes
almost any Python object and returns an integer.  A limitation of this
implementation is that it only works with hashable keys.  Mutable
types like lists and dictionaries are unhashable.
\index{hash function}

Hashable objects that are considered equal return the same hash value,
but the converse is not necessarily true: two different objects
can return the same hash value.

\py{find_map} uses the modulus operator to wrap the hash values
into the range from 0 to \py{len(self.maps)}, so the result is a legal
index into the list.  Of course, this means that many different
hash values will wrap onto the same index.  But if the hash function
spreads things out pretty evenly (which is what hash functions
are designed to do), then we expect $n/100$ items per LinearMap.

Since the run time of \py{LinearMap.get} is proportional to the
number of items, we expect BetterMap to be about 100 times faster
than LinearMap.  The order of growth is still linear, but the
leading coefficient is smaller.  That's nice, but still not
as good as a hashtable.

Here (finally) is the crucial idea that makes hashtables fast: if you
can keep the maximum length of the LinearMaps bounded, {\tt
  LinearMap.get} is constant time.  All you have to do is keep track
of the number of items and when the number of
items per LinearMap exceeds a threshold, resize the hashtable by
adding more LinearMaps.
\index{bounded}

Here is an implementation of a hashtable:
\index{HashMap}

\begin{code}
class HashMap(object):

    def __init__(self):
        self.maps = BetterMap(2)
        self.num = 0

    def get(self, k):
        return self.maps.get(k)

    def add(self, k, v):
        if self.num == len(self.maps.maps):
            self.resize()

        self.maps.add(k, v)
        self.num += 1

    def resize(self):
        new_maps = BetterMap(self.num * 2)

        for m in self.maps.maps:
            for k, v in m.items:
                new_maps.add(k, v)

        self.maps = new_maps
\end{code}

Each \py{HashMap} contains a \py{BetterMap}; \py{__init__} starts
with just 2 LinearMaps and initializes \py{num}, which keeps track of
the number of items.

\py{get} just dispatches to \py{BetterMap}.  The real work happens
in \py{add}, which checks the number of items and the size of the
\py{BetterMap}: if they are equal, the average number of items per
LinearMap is 1, so it calls \py{resize}.

\py{resize} make a new \py{BetterMap}, twice as big as the previous
one, and then ``rehashes'' the items from the old map to the new.

Rehashing is necessary because changing the number of LinearMaps
changes the denominator of the modulus operator in
\py{find_map}.  That means that some objects that used
to wrap into the same LinearMap will get split up (which is
what we wanted, right?).
\index{rehashing}

Rehashing is linear, so
\py{resize} is linear, which might seem bad, since I promised
that \py{add} would be constant time.  But remember that
we don't have to resize every time, so \py{add} is usually
constant time and only occasionally linear.  The total amount
of work to run \py{add} $n$ times is proportional to $n$,
so the average time of each \py{add} is constant time!
\index{constant time}

To see how this works, think about starting with an empty
HashTable and adding a sequence of items.  We start with 2 LinearMaps,
so the first 2 adds are fast (no resizing required).  Let's
say that they take one unit of work each.  The next add
requires a resize, so we have to rehash the first two
items (let's call that 2 more units of work) and then
add the third item (one more unit).  Adding the next item
costs 1 unit, so the total so far is
6 units of work for 4 items.

The next \py{add} costs 5 units, but the next three
are only one unit each, so the total is 14 units for the
first 8 adds.

The next \py{add} costs 9 units, but then we can add 7 more
before the next resize, so the total is 30 units for the
first 16 adds.

After 32 adds, the total cost is 62 units, and I hope you are starting
to see a pattern.  After $n$ adds, where $n$ is a power of two, the
total cost is $2n - 2$ units, so the average work per add is
a little less than 2 units.  When $n$ is a power of two, that's
the best case; for other values of $n$ the average work is a little
higher, but that's not important.  The important thing is that it
is $O(1)$.
\index{average cost}

Figure~\ref{fig.hash} shows how this works graphically.  Each
block represents a unit of work.  The columns show the total
work for each add in order from left to right: the first two
\py{adds} cost 1 units, the third costs 3 units, etc.

\begin{figure}
\centerline{\includegraphics[width=5.5in]{figs/towers.pdf}}
\caption{The cost of a hashtable add.\label{fig.hash}}
\end{figure}

The extra work of rehashing appears as a sequence of increasingly
tall towers with increasing space between them.  Now if you knock
over the towers, amortizing the cost of resizing over all
adds, you can see graphically that the total cost after $n$
adds is $2n - 2$.

An important feature of this algorithm is that when we resize the
HashTable it grows geometrically; that is, we multiply the size by a
constant.  If you increase the size
arithmetically---adding a fixed number each time---the average time
per \py{add} is linear.
\index{geometric resizing}

You can download my implementation of HashMap from
\url{thinkcomplex.com/Map.py}, but remember that there
is no reason to use it; if you want a map, just use a Python dictionary.

\begin{exercise}

My implementation of \py{HashMap} accesses the attributes of
\py{BetterMap} directly, which shows poor object-oriented design.
\index{object-oriented design}

\begin{enumerate}

\item The special method \py{__len__} is invoked by the built-in
function \py{len}.  Write a \py{__len__} method for \py{BetterMap}
and use it in \py{add}.
\index{len@\py{\_\_len\_\_}}

\item Use a generator to write \py{BetterMap.iteritems}, and use it
in \py{resize}.
\index{generator}

\end{enumerate}

\end{exercise}


\begin{exercise}

A drawback of hashtables is that the elements have to be hashable,
which usually means they have to be immutable.  That's why, in Python,
you can use tuples but not lists as keys in a dictionary.  An
alternative is to use a tree-based map.

Write an implementation of the map interface called
\py{TreeMap} that uses a red-black tree to perform \py{add}
and \py{get} in log time.
\index{red-black tree}
\index{TreeMap@\py{TreeMap}}

\end{exercise}



\section{Summing lists}
\label{growth_experiment}

Suppose you have a bunch of lists and you want to join them up
into a single list.  There are three ways you might do that
in Python:
\index{summing lists}

\begin{itemize}

\item You could use the \py{+=} operator:

\begin{code}
    total = []
    for x in t:
        total += x
\end{code}

\item Or the \py{extend} method:

\begin{code}
    total = []
    for x in t:
        total.extend(x)
\end{code}

\item Or the built-in function \py{sum}:

\begin{code}
    total = sum(t, [])
\end{code}

The second argument to \py{sum} is the initial value for the total.

\end{itemize}

Without knowing how \py{+=} and \py{extend} and \py{sum} are
implemented, it is hard to analyze their performance.  For example,
if \py{total += x} creates a new list every time, the loop
is quadratic; but if it modifies \py{total}, it's linear.
\index{+=@\py{+=} operator}
\index{extend@\py{extend}}
\index{sum@\py{sum}}

To find out, we could read the source code, but as an exercise, let's see
if we can figure it out by measuring run times.

A simple way to measure the run time of a program is to use
the function \py{times} in the \py{os} module, which returns
a tuple of floats indicating the time your process has used
(see the documentation for details).  I use a function, \py{etime},
which returns the sum of ``user time'' and ``system time'' which
is usually what we care about for performance measurement:
\index{os module@\py{os} module}
\index{user time}
\index{system time}

\begin{code}
import os

def etime():
    """See how much user and system time this process has used
    so far and return the sum."""

    user, sys, chuser, chsys, real = os.times()
    return user+sys
\end{code}

To measure the elapsed time of a function you can call
\py{etime} twice and compute the difference:

\begin{code}
    start = etime()

    # put the code you want to measure here

    end = etime()
    elapsed = end - start
\end{code}

Alternatively, if you use IPython, you can use the
\py{timeit} command. See \url{ipython.scipy.org}.
\index{IPython}
\index{timeit@\py{timeit}}

If an algorithm is quadratic, we expect the run time, $t$
as a function of input size, $n$, to look like this:
\index{quadratic}

\[ t = a n^2 + b n + c \]

Where $a$, $b$ and $c$ are unknown coefficients.  If you take
the log of both sides you get:

\[ \log t \sim \log a + 2 \log n \]

For large values of $n$, the non-leading terms are insignificant
and this approximation is pretty good.  So if we plot $t$
versus $n$ on a log-log scale, we expect a straight line
with slope 2.
\index{log-log scale}

Similarly if the algorithm is linear, we expect a line with
slope 1.
\index{linear}

I wrote three functions that concatenate lists: \py{sum_plus} uses
\py{+=}; \py{sum_extend} uses \py{list.extend}; and \py{sum_sum}
uses \py{sum}.  I timed them for a range of \py{n} and plotted the
results on a log-log scale.  Figures~\ref{listsum1} and \ref{listsum2}
show the results.

\begin{figure}
\centerline{\includegraphics[height=2.5in]{figs/listsum1.pdf}}
\caption{Runtime versus \py{n}.  The dashed lines have slope 1.\label{listsum1}}
\end{figure}

\begin{figure}
\centerline{\includegraphics[height=2.5in]{figs/listsum2.pdf}}
\caption{Runtime versus \py{n}.  The dashed line has slope 2.\label{listsum2}}
\end{figure}

In Figure~\ref{listsum1} I fit a line with slope 1 to the curves.
The data fit this line well, so we conclude
that these implementations are linear.  The implementation for \py{+=}
is faster by a constant factor because it takes some time
to look up the \py{extend} method each time through the loop.

In Figure~\ref{listsum2} the data fit a line with slope 2, so the
implementation of \py{sum} is quadratic.
\index{quadratic}


\section{pyplot}
\index{pyplot@\py{pyplot}}
\label{pyplot}

To make the figures in this section I used \py{pyplot}, which is part of
\py{matplotlib}.  If \py{matplotlib} is not part of your Python
installation, you might have to install it, or you can use another
library to make plots.
\index{pyplot}
\index{matplotlib}

Here's an example that makes a simple plot:

\begin{code}
import matplotlib.pyplot as pyplot

pyplot.plot(xs, ys)
scale = 'log'
pyplot.xscale(scale)
pyplot.yscale(scale)
pyplot.title('')
pyplot.xlabel('n')
pyplot.ylabel('run time (s)')
pyplot.show()
\end{code}

The import statement makes \py{matplotlib.pyplot} accessible
with the shorter name \py{pyplot}.

\py{plot} takes a list of $x$-values and a list of $y$-values and
plots them.  The lists have to have the same length.
\py{xscale} and \py{yscale} make the axes either linear or logarithmic.

\py{title}, \py{xlabel} and \py{ylabel} are self-explanatory.
Finally, \py{show} displays the plot on the screen.  You could also
use \py{savefig} to save the plot in a file.

Documentation of \py{pyplot} is at \url{http://matplotlib.sourceforge.net/}.


\begin{exercise}

Test the performance of
\py{LinearMap}, \py{BetterMap} and \py{HashMap}; see if you
can characterize their order of growth.

You can download my map implementations from
\url{thinkcomplex.com/Map.py}, and the code I used in this section
from \url{thinkcomplex.com/listsum.py}.

You will have to find a range
of \py{n} that is big enough to show asymptotic behavior, but small
enough to run quickly.

\end{exercise}




\chapter{Reading list}
\label{reading}

The following are selected books that provide an introduction to
complexity science, and a pleasant way to get a big picture
of the field.

\begin{itemize}

\item Axelrod, {\it  Complexity of Cooperation}.

\item Axelrod, {\it  The Evolution of Cooperation}.

\item Bak, {\it  How Nature Works}.

\item Barabasi, {\it  Linked}.

\item Buchanan, {\it  Nexus}.

\item Epstein and Axtell, {\it  Growing Artificial Societies: Social Science from the Bottom Up}.

\item Fisher, {\it  The Perfect Swarm}.

\item Flake, {\it  The Computational Beauty of Nature}.

\item Goodwin, {\it  How the Leopard Changed Its Spots}.

\item Holland, {\it  Hidden Order}.

\item Johnson, {\it  Emergence}.

\item Kelly, {\it  Out of Control}.

\item Kluger, {\it  Simplexity}.

\item Levy, {\it  Artificial Life}.

\item Lewin, {\it  Complexity: Life at the Edge of Chaos}.

\item Mitchell, {\it  Complexity: A Guided Tour}.

\item Mitchell Waldrop: Complexity, {\it  the emerging science at the edge of order and chaos}.

\item Resnick, {\it  Turtles, Termites, and Traffic Jams}.

\item Rucker, {\it  The Lifebox, The Seashell, and the Soul}.

\item Sawyer, {\it  Social Emergence: Societies As Complex Systems}.

\item Schelling, {\it  Micromotives and Macrobehaviors}.

\item Schiff, {\it  Cellular Automata: A Discrete View of the World}.

\item Strogatz, {\it  Sync}.

\item Watts, {\it  Six Degrees}.

\item Wolfram, {\it  A New Kind Of Science}.

\end{itemize}



\backmatter
\printindex

\afterpage{\blankpage}


\end{document}


\section{Pareto distributions}

The Pareto distribution is named after the economist Vilfredo
Pareto, who used it to describe the distribution of wealth;
see \url{http://en.wikipedia.org/wiki/Pareto_distribution}.  Since then,
people have used it to describe
phenomena in the natural and social sciences
including sizes of cities and towns, sand particles
and meteorites, forest fires and earthquakes.
\index{Pareto distribution}
\index{Pareto, Vilfredo}

The Pareto distribution is characterized by a CDF with the following
form:

\[ CDF(x) = 1 - \left( \frac{x}{x_m} \right) ^{-\alpha} \]

The parameters $x_m$ and $\alpha$ determine the location and shape of
the distribution.  $x_m$ is the minimum possible quantity.
\index{parameter}

Values from a Pareto distribution often have these properties:

\begin{description}

\item[Long tail:] Pareto distributions contain many small values and a
  few very large ones.
  \index{long tail}

\item[80/20 rule:] The large values in a Pareto distribution are so
  large that they make up a disproportionate share of the total.  In
  the context of wealth, the 80/20 rule says that 20\% of the people
  own 80\% of the wealth.
  \index{80/20 rule}

\item[Scale free:] Short-tailed distributions are centered around a
  typical size, which is called a ``scale''.  For example, the great
  majority of adult humans are between 100 and 200 cm in height, so we
  could say that the scale of human height is a few hundred
  centimeters.  But for heavy-tailed distributions, there is no
  similar range (bounded by a factor of two) that contains the bulk of
  the distribution.  So we say that these distributions are
  ``scale-free''.
  \index{scale-free}

\end{description}

To get a sense of the difference between the Pareto and Gaussian
distributions, imagine what the world would be like if the
distribution of human height were Pareto.

In Pareto World, the shortest person is 100 cm,
and the median is 150 cm, so that part of the distribution is not
very different from ours.

\index{Pareto World}

But if you generate 6 billion values from this distribution
distribution, the tallest person might
be 100 km---that's what it means to
be scale-free!

There is a simple visual test that indicates whether an empirical
distribution is well-characterized by a Pareto distribution: on a
log-log scale, the CCDF looks like a straight line.  The derivation is
similar to what we saw in the previous section.

The equation for the CCDF is:

\[ y = 1 - CDF(x) \sim \left( \frac{x}{x_m} \right) ^{-\alpha} \]

Taking the log of both sides yields:

\[ \log y \sim -\alpha (\log x - \log x_m ) \]

So if you plot $\log y$ versus $\log x$, it should look like a
straight line with slope $-\alpha$ and intercept $\alpha \log x_m$.
\index{log-log plot}

\begin{exercise}

Write a version of \py{plot_ccdf} that plots the complementary
CCDF on a log-log scale.

To test your function, use \py{paretovariate} from the \py{random}
module to generate 100 values from a Pareto distribution.  Plot
the CCDF on a log-$y$ scale and see if it falls on a straight line.
What happens to the curve as you increase the number of values?
\index{random module@\py{random} module}

\end{exercise}



\section{Pareto and the power law}

Starting with a power-law distribution, we have:

\[ P(k) \sim k^{- \gamma} \]

If we choose a random node in a scale free network,
$P(k)$ is the probability that its degree equals $k$.
\index{degree}

The cumulative distribution function, $CDF(k)$, is the probability
that the degree is less than or equal to $k$, so we can
get that by summation:

\[ CDF(k) = \sum_{i=0}^k P(i) \]

For large values of $k$ we can approximate the summation with
an integral:

\[ \sum_{i=0}^k i^{- \gamma} \sim \int_{i=0}^k i^{- \gamma} =
\frac{1}{\gamma -1} (1 - k^{-\gamma + 1}) \]

To make this a proper CDF we could normalize it so that it
goes to 1 as $k$ goes to infinity, but that's not necessary,
because all we need to know is:

\[ CDF(k) \sim 1 - k^{-\gamma + 1} \]

Which shows that the distribution of $k$ is asymptotic to a
Pareto distribution with $\alpha = \gamma - 1$.


\section{Continuous distributions}

The distributions we have seen so far are sometimes called
{\bf empirical distributions} because they are based on a
dataset that comes from some kind of empirical observation.
\index{empirical distribution}

An alternative is a {\bf continuous distribution},
which is characterized by a CDF that is a continuous function.
Some of these distributions, like the
Gaussian or normal
distribution, are well known, at least to people who have studied
statistics.  Many real world phenomena can be approximated by
continuous distributions, which is why they are useful.
\index{continuous distribution}
\index{normal distribution}
\index{Gaussian distribution}

For example, if you observe a mass of radioactive material with
an instrument that can detect decay events, the distribution
of times between events will most likely fit an exponential
distribution.  The same is true for any series where
an event is equally likely at any time.
\index{exponential distribution}

The CDF of the exponential distribution is:

\[ CDF(x) = 1 - e^{-\lambda x} \]

The parameter, $\lambda$, determines the mean and variance
of the distribution.  This equation can be used to derive
a simple visual test for whether a dataset can be well
approximated by an exponential distribution.  All you
have to do is plot the {\bf complementary distribution}
on a log-$y$ scale.
\index{parameter}
\index{complementary distribution}

The complementary distribution (CCDF) is just $1 - CDF(x)$;
if you plot the complementary distribution of a dataset
that you think is exponential, you expect to see a function
like:

\[ y = 1 - CDF(x) \sim e^{-\lambda x} \]

If you take the log of both sides of this equation, you get:

\[ \log y \sim -\lambda x \]

So on a log-$y$ scale the CCDF should look like a straight line
with slope $-\lambda$.

\begin{exercise}

Write a function called \py{plot_ccdf} that takes
a list of values and the corresponding list of probabilities
and plots the CCDF on a log-$y$ scale.

To test your function, use \py{expovariate} from the \py{random}
module to generate 100 values from an exponential distribution.  Plot
the CCDF on a log-$y$ scale and see if it falls on a straight line.
\index{random module@\py{random} module}

\end{exercise}


Leftover exercises:

Connecting grids and networks:

\begin{exercise}
Implement percolation on a network.
\end{exercise}

\begin{exercise}
Check whether the clusters in Schelling's model are connected.
\end{exercise}<|MERGE_RESOLUTION|>--- conflicted
+++ resolved
@@ -333,15 +333,10 @@
 \section{Using the code}
 \label{code}
 
-<<<<<<< HEAD
-All code used in this book is available from
-\url{https://github.com/AllenDowney/ThinkComplexity2}.
-If you are not familiar with Git, it is a
-=======
+
 All code used in this book is available from a Git repository on GitHub:
 \url{https://github.com/AllenDowney/ThinkComplexity2}.  
 If you are not familiar with Git, it is a 
->>>>>>> 2531cc51
 version control system that allows you to keep track of the files that
 make up a project.  A collection of files under Git's control is
 called a ``repository''.  GitHub is a hosting service that provides
@@ -6727,16 +6722,11 @@
 
 \begin{exercise}
 
-<<<<<<< HEAD
-Launch \py{chap08.ipynb} and run the code.
-There are a few short
-exercises embedded in the notebook that you might want to try.
-=======
+
 The code for this chapter is in the Jupyter notebook {\tt chap08.ipynb}
 in the repository for this book.  Open this notebook, read the code,
 and run the cells.  You can use this notebook to work on the
 exercises in this chapter.  My solutions are in {\tt chap08soln.ipynb}.
->>>>>>> 2531cc51
 
 \end{exercise}
 
